--- conflicted
+++ resolved
@@ -1,7 +1,7 @@
 # Changelog
 
 ## master / unreleased
-
+* [FEATURE] Block Storage: Added Prometheus style API endpoints for series deletion. Needs to be enabled first by setting `--purger.enable` to `true`. This only handles the creating, getting and cancelling requests. Actual deletion and query time filtering will be part of future PRs. #4370
 
 ## 1.13.0 in progress
 * [CHANGE] Changed default for `-ingester.min-ready-duration` from 1 minute to 15 seconds. #4539
@@ -67,21 +67,8 @@
 * [FEATURE] Ruler: Add new `-ruler.query-stats-enabled` which when enabled will report the `cortex_ruler_query_seconds_total` as a per-user metric that tracks the sum of the wall time of executing queries in the ruler in seconds. #4317
 * [FEATURE] Query Frontend: Add `cortex_query_fetched_series_total` and `cortex_query_fetched_chunks_bytes_total` per-user counters to expose the number of series and bytes fetched as part of queries. These metrics can be enabled with the `-frontend.query-stats-enabled` flag (or its respective YAML config option `query_stats_enabled`). #4343
 * [FEATURE] AlertManager: Add support for SNS Receiver. #4382
-<<<<<<< HEAD
-* [FEATURE] Block Storage: Added Prometheus style API endpoints for series deletion. Needs to be enabled first by setting `--purger.enable` to `true`. This only handles the creating, getting and cancelling requests. Actual deletion and query time filtering will be part of future PRs. #4370
-* [CHANGE] Update Go version to 1.16.6. #4362
-* [CHANGE] Querier / ruler: Change `-querier.max-fetched-chunks-per-query` configuration to limit to maximum number of chunks that can be fetched in a single query. The number of chunks fetched by ingesters AND long-term storare combined should not exceed the value configured on `-querier.max-fetched-chunks-per-query`. #4260
-* [CHANGE] Memberlist: the `memberlist_kv_store_value_bytes` has been removed due to values no longer being stored in-memory as encoded bytes. #4345
-* [CHANGE] Prevent path traversal attack from users able to control the HTTP header `X-Scope-OrgID`. #4375 (CVE-2021-36157)
-  * Users only have control of the HTTP header when Cortex is not frontend by an auth proxy validating the tenant IDs
-* [CHANGE] Some files and directories created by Mimir components on local disk now have stricter permissions, and are only readable by owner, but not group or others. #4394
-* [CHANGE] Compactor: compactor will no longer try to compact blocks that are already marked for deletion. Previously compactor would consider blocks marked for deletion within `-compactor.deletion-delay / 2` period as eligible for compaction. #4328
-* [CHANGE] Memberlist: forward only changes, not entire original message. #4419
-* [CHANGE] Memberlist: don't accept old tombstones as incoming change, and don't forward such messages to other gossip members. #4420
-=======
 * [FEATURE] Distributor: Add label `status` to metric `cortex_distributor_ingester_append_failures_total` #4442
 * [FEATURE] Queries: Added `present_over_time` PromQL function, also some TSDB optimisations. #4505
->>>>>>> 575645b2
 * [ENHANCEMENT] Add timeout for waiting on compactor to become ACTIVE in the ring. #4262
 * [ENHANCEMENT] Reduce memory used by streaming queries, particularly in ruler. #4341
 * [ENHANCEMENT] Ring: allow experimental configuration of disabling of heartbeat timeouts by setting the relevant configuration value to zero. Applies to the following: #4342

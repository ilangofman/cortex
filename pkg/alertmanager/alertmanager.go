package alertmanager

import (
	"context"
	"fmt"
	"net/http"
	"net/url"
	"path/filepath"
	"sync"
	"time"

	"github.com/go-kit/kit/log"
	"github.com/prometheus/alertmanager/api"
	"github.com/prometheus/alertmanager/cluster"
	"github.com/prometheus/alertmanager/config"
	"github.com/prometheus/alertmanager/dispatch"
	"github.com/prometheus/alertmanager/inhibit"
	"github.com/prometheus/alertmanager/nflog"
	"github.com/prometheus/alertmanager/notify"
	"github.com/prometheus/alertmanager/notify/email"
	"github.com/prometheus/alertmanager/notify/hipchat"
	"github.com/prometheus/alertmanager/notify/opsgenie"
	"github.com/prometheus/alertmanager/notify/pagerduty"
	"github.com/prometheus/alertmanager/notify/pushover"
	"github.com/prometheus/alertmanager/notify/slack"
	"github.com/prometheus/alertmanager/notify/victorops"
	"github.com/prometheus/alertmanager/notify/webhook"
	"github.com/prometheus/alertmanager/notify/wechat"
	"github.com/prometheus/alertmanager/provider/mem"
	"github.com/prometheus/alertmanager/silence"
	"github.com/prometheus/alertmanager/template"
	"github.com/prometheus/alertmanager/types"
	"github.com/prometheus/alertmanager/ui"
	"github.com/prometheus/client_golang/prometheus"
	"github.com/prometheus/common/model"
	"github.com/prometheus/common/route"
)

const notificationLogMaintenancePeriod = 15 * time.Minute

// Config configures an Alertmanager.
type Config struct {
	UserID string
	// Used to persist notification logs and silences on disk.
	DataDir     string
	Logger      log.Logger
	Peer        *cluster.Peer
	PeerTimeout time.Duration
	Retention   time.Duration
	ExternalURL *url.URL
}

// An Alertmanager manages the alerts for one user.
type Alertmanager struct {
	cfg        *Config
	api        *api.API
	logger     log.Logger
	nflog      *nflog.Log
	silences   *silence.Silences
	marker     types.Marker
	alerts     *mem.Alerts
	dispatcher *dispatch.Dispatcher
	inhibitor  *inhibit.Inhibitor
	stop       chan struct{}
	wg         sync.WaitGroup
	router     *route.Router
	registry   *prometheus.Registry
}

// New creates a new Alertmanager.
func New(cfg *Config) (*Alertmanager, error) {
	am := &Alertmanager{
		cfg:    cfg,
		logger: log.With(cfg.Logger, "user", cfg.UserID),
		stop:   make(chan struct{}),
	}

	// TODO(cortex): Build a registry that can merge metrics from multiple users.
	// For now, these metrics are ignored, as we can't register the same
	// metric twice with a single registry.
	am.registry = prometheus.NewRegistry()

	am.wg.Add(1)
	nflogID := fmt.Sprintf("nflog:%s", cfg.UserID)
	var err error
	am.nflog, err = nflog.New(
		nflog.WithRetention(cfg.Retention),
		nflog.WithSnapshot(filepath.Join(cfg.DataDir, nflogID)),
		nflog.WithMaintenance(notificationLogMaintenancePeriod, am.stop, am.wg.Done),
		nflog.WithMetrics(am.registry),
		nflog.WithLogger(log.With(am.logger, "component", "nflog")),
	)
	if err != nil {
		return nil, fmt.Errorf("failed to create notification log: %v", err)
	}
	if cfg.Peer != nil {
		c := cfg.Peer.AddState("nfl:"+cfg.UserID, am.nflog, am.registry)
		am.nflog.SetBroadcast(c.Broadcast)
	}

	am.marker = types.NewMarker(nil)
<<<<<<< HEAD

	// TODO(cortex): Build a registry that can merge metrics from multiple users.
	// For now, these metrics are ignored, as we can't register the same
	// metric twice with a single registry.
	localRegistry := prometheus.NewRegistry()
=======
>>>>>>> 9e5dedc0

	silencesID := fmt.Sprintf("silences:%s", cfg.UserID)
	am.silences, err = silence.New(silence.Options{
		SnapshotFile: filepath.Join(cfg.DataDir, silencesID),
		Retention:    cfg.Retention,
		Logger:       log.With(am.logger, "component", "silences"),
		Metrics:      am.registry,
	})
	if err != nil {
		return nil, fmt.Errorf("failed to create silences: %v", err)
	}
	if cfg.Peer != nil {
		c := cfg.Peer.AddState("sil:"+cfg.UserID, am.silences, am.registry)
		am.silences.SetBroadcast(c.Broadcast)
	}

	am.wg.Add(1)
	go func() {
		am.silences.Maintenance(15*time.Minute, filepath.Join(cfg.DataDir, silencesID), am.stop)
		am.wg.Done()
	}()

	marker := types.NewMarker(nil)
	am.alerts, err = mem.NewAlerts(context.Background(), marker, 30*time.Minute, am.logger)
	if err != nil {
		return nil, fmt.Errorf("failed to create alerts: %v", err)
	}

	am.api, err = api.New(api.Options{
		Alerts:     am.alerts,
		Silences:   am.silences,
		StatusFunc: marker.Status,
		Peer:       cfg.Peer,
		Logger:     log.With(am.logger, "component", "api"),
		GroupFunc: func(f1 func(*dispatch.Route) bool, f2 func(*types.Alert, time.Time) bool) (dispatch.AlertGroups, map[model.Fingerprint][]string) {
			return am.dispatcher.Groups(f1, f2)
		},
	})
	if err != nil {
		return nil, fmt.Errorf("failed to create api: %v", err)
	}

	am.router = route.New()

	webReload := make(chan chan error)
	ui.Register(am.router.WithPrefix(am.cfg.ExternalURL.Path), webReload, log.With(am.logger, "component", "ui"))
<<<<<<< HEAD
	am.api.Register(am.router, path.Join(am.cfg.ExternalURL.Path, "/api/v1"))
=======
	am.api.Register(am.router, am.cfg.ExternalURL.Path)
>>>>>>> 9e5dedc0

	go func() {
		for {
			select {
			// Since this is not a "normal" Alertmanager which reads its config
			// from disk, we just ignore web-based reload signals. Config updates are
			// only applied externally via ApplyConfig().
			case <-webReload:
			case <-am.stop:
				return
			}
		}
	}()

	return am, nil
}

// clusterWait returns a function that inspects the current peer state and returns
// a duration of one base timeout for each peer with a higher ID than ourselves.
func clusterWait(p *cluster.Peer, timeout time.Duration) func() time.Duration {
	return func() time.Duration {
		return time.Duration(p.Position()) * timeout
	}
}

// ApplyConfig applies a new configuration to an Alertmanager.
func (am *Alertmanager) ApplyConfig(userID string, conf *config.Config) error {
	templateFiles := make([]string, len(conf.Templates), len(conf.Templates))
	if len(conf.Templates) > 0 {
		for i, t := range conf.Templates {
			templateFiles[i] = filepath.Join(am.cfg.DataDir, "templates", userID, t)
		}
	}

	tmpl, err := template.FromGlobs(templateFiles...)
	if err != nil {
		return err
	}
	tmpl.ExternalURL = am.cfg.ExternalURL

	am.api.Update(conf, func(_ model.LabelSet) {})

	am.inhibitor.Stop()
	am.dispatcher.Stop()

	am.inhibitor = inhibit.NewInhibitor(am.alerts, conf.InhibitRules, am.marker, log.With(am.logger, "component", "inhibitor"))

	waitFunc := clusterWait(am.cfg.Peer, am.cfg.PeerTimeout)
	timeoutFunc := func(d time.Duration) time.Duration {
		if d < notify.MinTimeout {
			d = notify.MinTimeout
		}
		return d + waitFunc()
	}

<<<<<<< HEAD
	pipeline = notify.BuildPipeline(
		conf.Receivers,
=======
	integrationsMap, err := buildIntegrationsMap(conf.Receivers, tmpl, am.logger)
	if err != nil {
		return nil
	}
	pipelineBuilder := notify.NewPipelineBuilder(am.registry)
	pipeline := pipelineBuilder.New(
		integrationsMap,
>>>>>>> 9e5dedc0
		waitFunc,
		am.inhibitor,
		silence.NewSilencer(am.silences, am.marker, am.logger),
		am.nflog,
		am.cfg.Peer,
	)
	am.dispatcher = dispatch.NewDispatcher(
		am.alerts,
		dispatch.NewRoute(conf.Route, nil),
		pipeline,
		am.marker,
		timeoutFunc,
		log.With(am.logger, "component", "dispatcher"),
	)

	go am.dispatcher.Run()
	go am.inhibitor.Run()

	return nil
}

// Stop stops the Alertmanager.
func (am *Alertmanager) Stop() {
	am.dispatcher.Stop()
	am.alerts.Close()
	close(am.stop)
	am.wg.Wait()
}

// ServeHTTP serves the Alertmanager's web UI and API.
func (am *Alertmanager) ServeHTTP(w http.ResponseWriter, req *http.Request) {
	am.router.ServeHTTP(w, req)
}

// buildIntegrationsMap builds a map of name to the list of integration notifiers off of a
// list of receiver config.
func buildIntegrationsMap(nc []*config.Receiver, tmpl *template.Template, logger log.Logger) (map[string][]notify.Integration, error) {
	integrationsMap := make(map[string][]notify.Integration, len(nc))
	for _, rcv := range nc {
		integrations, err := buildReceiverIntegrations(rcv, tmpl, logger)
		if err != nil {
			return nil, err
		}
		integrationsMap[rcv.Name] = integrations
	}
	return integrationsMap, nil
}

// buildReceiverIntegrations builds a list of integration notifiers off of a
// receiver config.
// Taken from https://github.com/prometheus/alertmanager/blob/94d875f1227b29abece661db1a68c001122d1da5/cmd/alertmanager/main.go#L112-L159.
func buildReceiverIntegrations(nc *config.Receiver, tmpl *template.Template, logger log.Logger) ([]notify.Integration, error) {
	var (
		errs         types.MultiError
		integrations []notify.Integration
		add          = func(name string, i int, rs notify.ResolvedSender, f func(l log.Logger) (notify.Notifier, error)) {
			n, err := f(log.With(logger, "integration", name))
			if err != nil {
				errs.Add(err)
				return
			}
			integrations = append(integrations, notify.NewIntegration(n, rs, name, i))
		}
	)

	for i, c := range nc.WebhookConfigs {
		add("webhook", i, c, func(l log.Logger) (notify.Notifier, error) { return webhook.New(c, tmpl, l) })
	}
	for i, c := range nc.EmailConfigs {
		add("email", i, c, func(l log.Logger) (notify.Notifier, error) { return email.New(c, tmpl, l), nil })
	}
	for i, c := range nc.PagerdutyConfigs {
		add("pagerduty", i, c, func(l log.Logger) (notify.Notifier, error) { return pagerduty.New(c, tmpl, l) })
	}
	for i, c := range nc.OpsGenieConfigs {
		add("opsgenie", i, c, func(l log.Logger) (notify.Notifier, error) { return opsgenie.New(c, tmpl, l) })
	}
	for i, c := range nc.WechatConfigs {
		add("wechat", i, c, func(l log.Logger) (notify.Notifier, error) { return wechat.New(c, tmpl, l) })
	}
	for i, c := range nc.SlackConfigs {
		add("slack", i, c, func(l log.Logger) (notify.Notifier, error) { return slack.New(c, tmpl, l) })
	}
	for i, c := range nc.HipchatConfigs {
		add("hipchat", i, c, func(l log.Logger) (notify.Notifier, error) { return hipchat.New(c, tmpl, l) })
	}
	for i, c := range nc.VictorOpsConfigs {
		add("victorops", i, c, func(l log.Logger) (notify.Notifier, error) { return victorops.New(c, tmpl, l) })
	}
	for i, c := range nc.PushoverConfigs {
		add("pushover", i, c, func(l log.Logger) (notify.Notifier, error) { return pushover.New(c, tmpl, l) })
	}
	if errs.Len() > 0 {
		return nil, &errs
	}
	return integrations, nil
}<|MERGE_RESOLUTION|>--- conflicted
+++ resolved
@@ -99,14 +99,6 @@
 	}
 
 	am.marker = types.NewMarker(nil)
-<<<<<<< HEAD
-
-	// TODO(cortex): Build a registry that can merge metrics from multiple users.
-	// For now, these metrics are ignored, as we can't register the same
-	// metric twice with a single registry.
-	localRegistry := prometheus.NewRegistry()
-=======
->>>>>>> 9e5dedc0
 
 	silencesID := fmt.Sprintf("silences:%s", cfg.UserID)
 	am.silences, err = silence.New(silence.Options{
@@ -153,11 +145,7 @@
 
 	webReload := make(chan chan error)
 	ui.Register(am.router.WithPrefix(am.cfg.ExternalURL.Path), webReload, log.With(am.logger, "component", "ui"))
-<<<<<<< HEAD
-	am.api.Register(am.router, path.Join(am.cfg.ExternalURL.Path, "/api/v1"))
-=======
 	am.api.Register(am.router, am.cfg.ExternalURL.Path)
->>>>>>> 9e5dedc0
 
 	go func() {
 		for {
@@ -213,10 +201,6 @@
 		return d + waitFunc()
 	}
 
-<<<<<<< HEAD
-	pipeline = notify.BuildPipeline(
-		conf.Receivers,
-=======
 	integrationsMap, err := buildIntegrationsMap(conf.Receivers, tmpl, am.logger)
 	if err != nil {
 		return nil
@@ -224,7 +208,6 @@
 	pipelineBuilder := notify.NewPipelineBuilder(am.registry)
 	pipeline := pipelineBuilder.New(
 		integrationsMap,
->>>>>>> 9e5dedc0
 		waitFunc,
 		am.inhibitor,
 		silence.NewSilencer(am.silences, am.marker, am.logger),

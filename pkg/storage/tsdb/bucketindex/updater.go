--- conflicted
+++ resolved
@@ -260,49 +260,14 @@
 		return nil, resultsCacheGen, err
 	}
 
-<<<<<<< HEAD
-	// Since tombstones are immutable, all tombstones already existing in the index can just be copied.
-	for _, t := range oldTombstones {
-		if state, ok := discovered[t.RequestID]; ok && state == t.State {
-			createTime := t.GetCreateTime()
-			if w.isTombstoneForCacheGenNumber(t) && createTime.Unix() > resultsCacheGen {
-				resultsCacheGen = createTime.Unix()
-			}
-
-			if w.isTombstoneForFiltering(t) {
-				out = append(out, t)
-			}
-			delete(discovered, t.RequestID)
-		}
-	}
-
-	// Remaining tombstones are new ones and we have to fetch them.
-	for id, state := range discovered {
-		t, err := w.updateTombstoneIndexEntry(ctx, id, state)
-		if errors.Is(err, ErrTombstoneNotFound) {
-			// This could happen if the series deletion cleaner removes the tombstone or the user cancels it between
-			// the "list objects" and now
-			level.Warn(w.logger).Log("msg", "skipped missing tombstone file when updating bucket index", "requestID", id, "state", string(state))
-			continue
-		}
-		if errors.Is(err, ErrTombstoneCorrupted) {
-			level.Error(w.logger).Log("msg", "skipped corrupted tombstone file when updating bucket index", "requestID", id, "state", state, "err", err)
-			continue
-		}
-		if err != nil {
-			return nil, resultsCacheGen, err
+	for _, t := range tombstones {
+		if w.isTombstoneForFiltering(t) {
+			out = append(out, t)
 		}
 
 		cacheGenNum := t.GetCacheGenNumber()
 		if w.isTombstoneForCacheGenNumber(t) && cacheGenNum > resultsCacheGen {
 			resultsCacheGen = cacheGenNum
-		}
-
-=======
-	for _, t := range tombstones {
->>>>>>> ee41155d
-		if w.isTombstoneForFiltering(t) {
-			out = append(out, t)
 		}
 	}
 
@@ -329,6 +294,7 @@
 	return false
 }
 
+// TODO move this function to the tombstones.go file
 func (w *Updater) isTombstoneForCacheGenNumber(t *cortex_tsdb.Tombstone) bool {
 	// The cache generation number is used for invalidating the query results cache.
 	// It is invalidated when a new request is created or a previous has been cancelled.

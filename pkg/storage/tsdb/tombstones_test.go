package tsdb

import (
	"bytes"
	"context"
	"path"
	"testing"

	"github.com/go-kit/kit/log"
	"github.com/stretchr/testify/require"
	"github.com/thanos-io/thanos/pkg/objstore"
	"github.com/weaveworks/common/user"
)

func TestTombstones_WritingSameTombstoneTwiceShouldFail(t *testing.T) {

	username := "user"
	requestID := "requestID"

	bkt := objstore.NewInMemBucket()

	ctx := context.Background()
	ctx = user.InjectOrgID(ctx, username)

	tManager := NewTombstoneManager(bkt, username, nil, log.NewNopLogger())

	//create the tombstone
	tombstone := NewTombstone(username, 0, 0, 0, 1, []string{"match"}, requestID, StatePending)
	err := tManager.WriteTombstoneFile(ctx, tombstone)
	require.NoError(t, err)

	filename := requestID + "." + string(StatePending) + ".json"
	exists, _ := bkt.Exists(ctx, path.Join(username, TombstonePath, filename))
	require.True(t, exists)

	// Creating the same tombstone twice should result in an error
	err = tManager.WriteTombstoneFile(ctx, tombstone)
	require.ErrorIs(t, err, ErrTombstoneAlreadyExists)

}

func TestTombstonesExists(t *testing.T) {
	const username = "user"
	const requestID = "requestID"

	for name, tc := range map[string]struct {
		objects            map[string][]byte
		targetRequestState BlockDeleteRequestState
		exists             bool
	}{
		"no tombstones exist": {
			objects:            nil,
			targetRequestState: StatePending,
			exists:             false,
		},

		"tombstone exists but different state": {
			objects: map[string][]byte{
				username + "/tombstones/" + requestID + "." + string(StateProcessed) + ".json": []byte("data"),
				username + "/tombstones/" + requestID + "." + string(StateCancelled) + ".json": []byte("data"),
			},
			targetRequestState: StatePending,
			exists:             false,
		},

		"tombstone exists with correct state": {
			objects: map[string][]byte{
				username + "/tombstones/" + requestID + "." + string(StatePending) + ".json": []byte("data"),
			},
			targetRequestState: StatePending,
			exists:             true,
		},
	} {
		t.Run(name, func(t *testing.T) {
			ctx := context.Background()
			ctx = user.InjectOrgID(ctx, username)

			bkt := objstore.NewInMemBucket()
			// "upload" sample tombstone files
			for objName, data := range tc.objects {
				require.NoError(t, bkt.Upload(context.Background(), objName, bytes.NewReader(data)))
			}
			tManager := NewTombstoneManager(bkt, username, nil, log.NewNopLogger())

			res, err := tManager.TombstoneExists(ctx, requestID, tc.targetRequestState)
			require.NoError(t, err)
			require.Equal(t, tc.exists, res)
		})
	}
}

func TestTombstonesDeletion(t *testing.T) {
	const username = "user"
	const requestID = "requestID"

	ctx := context.Background()
	ctx = user.InjectOrgID(ctx, username)

	tPending := NewTombstone(username, 0, 0, 0, 0, []string{}, requestID, StatePending)

	tPendingPath := username + "/tombstones/" + requestID + "." + string(StatePending) + ".json"
	tProcessedPath := username + "/tombstones/" + requestID + "." + string(StateProcessed) + ".json"

	bkt := objstore.NewInMemBucket()
	// "upload" sample tombstone file
	require.NoError(t, bkt.Upload(context.Background(), tPendingPath, bytes.NewReader([]byte("data"))))
	require.NoError(t, bkt.Upload(context.Background(), tProcessedPath, bytes.NewReader([]byte("data"))))

	tManager := NewTombstoneManager(bkt, tPending.UserID, nil, log.NewNopLogger())
	require.NoError(t, tManager.DeleteTombstoneFile(ctx, tPending.RequestID, tPending.State))

	// make sure the pending tombstone was deleted
	exists, _ := bkt.Exists(ctx, tPendingPath)
	require.False(t, exists)

	// the processed tombstone with the same requestID should still be in the bucket
	exists, _ = bkt.Exists(ctx, tProcessedPath)
	require.True(t, exists)

}

func TestTombstoneUpdateState(t *testing.T) {
	const username = "user"
	const requestID = "requestID"

	ctx := context.Background()
	ctx = user.InjectOrgID(ctx, username)

	tPending := NewTombstone(username, 0, 0, 0, 0, []string{}, requestID, StatePending)
	tPendingPath := username + "/tombstones/" + requestID + "." + string(StatePending) + ".json"

	bkt := objstore.NewInMemBucket()
	tManager := NewTombstoneManager(bkt, username, nil, log.NewNopLogger())

	// "upload" sample tombstone file
	require.NoError(t, bkt.Upload(context.Background(), tPendingPath, bytes.NewReader([]byte("data"))))

	tProcessed, err := tManager.UpdateTombstoneState(ctx, tPending, StateProcessed)
	require.NoError(t, err)

	// make sure the pending tombstone was deleted
	exists, _ := bkt.Exists(ctx, tPendingPath)
	require.False(t, exists)

	// check that the new tombstone with the updated state has been created
	tProcessedPath := username + "/tombstones/" + tProcessed.RequestID + "." + string(tProcessed.State) + ".json"
	exists, _ = bkt.Exists(ctx, tProcessedPath)
	require.True(t, exists)
}

func TestGetSingleTombstone(t *testing.T) {
	const username = "user"
	const requestID = "requestID"

	ctx := context.Background()
	ctx = user.InjectOrgID(ctx, username)

	// When getting a specific request id, there could be a case where multiple
	// files exist for the same request but with different extensions to indicate a
	// different state. If thats the case, then the older state should be deleted.

	// Add multiple tombstones with the same request id but different states
	tPending := NewTombstone(username, 0, 0, 0, 0, []string{"node_exporter"}, requestID, StatePending)
	tProcessed := NewTombstone(username, 10, 20, 30, 60, []string{"node_exporter"}, requestID, StateProcessed)

	bkt := objstore.NewInMemBucket()
	tManager := NewTombstoneManager(bkt, tPending.UserID, nil, log.NewNopLogger())

	// first add the tombstone files to the object store
	require.NoError(t, tManager.WriteTombstoneFile(ctx, tPending))
	require.NoError(t, tManager.WriteTombstoneFile(ctx, tProcessed))

	tRetrieved, err := tManager.GetDeleteRequestByIDForUser(ctx, requestID)
	require.NoError(t, err)

	//verify that all the information was read correctly
	require.Equal(t, tProcessed.StartTime, tRetrieved.StartTime)
	require.Equal(t, tProcessed.EndTime, tRetrieved.EndTime)
	require.Equal(t, tProcessed.RequestCreatedAt, tRetrieved.RequestCreatedAt)
	require.Equal(t, tProcessed.StateCreatedAt, tRetrieved.StateCreatedAt)
	require.Equal(t, tProcessed.Selectors, tRetrieved.Selectors)
	require.Equal(t, tProcessed.RequestID, tRetrieved.RequestID)
	require.Equal(t, tProcessed.UserID, tRetrieved.UserID)
	require.Equal(t, tProcessed.State, tRetrieved.State)

	// Get single tombstone that doesn't exist should return nil
	tRetrieved, err = tManager.GetDeleteRequestByIDForUser(ctx, "unknownRequestID")
	require.NoError(t, err)
	require.Nil(t, tRetrieved)
}

func TestGetAllTombstones(t *testing.T) {
	const username = "user"
	ctx := context.Background()
	ctx = user.InjectOrgID(ctx, username)
	bkt := objstore.NewInMemBucket()

	tManager := NewTombstoneManager(bkt, username, nil, log.NewNopLogger())

	tombstonesInput := []*Tombstone{
		NewTombstone(username, 0, 0, 0, 0, []string{}, "request1", StatePending),
		NewTombstone(username, 0, 0, 0, 0, []string{}, "request1", StateCancelled),
		NewTombstone(username, 0, 0, 0, 0, []string{}, "request2", StatePending),
		NewTombstone(username, 0, 0, 0, 0, []string{}, "request3", StatePending),
		NewTombstone(username, 0, 0, 0, 0, []string{}, "request4", StateProcessed),
		NewTombstone(username, 0, 0, 0, 0, []string{}, "request5", StateCancelled),
		NewTombstone(username, 0, 0, 0, 0, []string{}, "request6", StatePending),
		NewTombstone(username, 0, 0, 0, 0, []string{}, "request6", StateProcessed),
	}

	requiredOutput := map[string]BlockDeleteRequestState{
		"request1": StateCancelled,
		"request2": StatePending,
		"request3": StatePending,
		"request4": StateProcessed,
		"request5": StateCancelled,
		"request6": StateProcessed,
	}

	// add all tombstones to the bkt
	for _, ts := range tombstonesInput {
		require.NoError(t, tManager.WriteTombstoneFile(ctx, ts))
	}

	tombstonesOutput, err := tManager.GetAllDeleteRequestsForUser(ctx)
	require.NoError(t, err)

	outputMap := make(map[string]BlockDeleteRequestState)
	for _, ts := range tombstonesOutput {
		_, exists := outputMap[ts.RequestID]
		// There should not be more than one ts for each request id
		require.False(t, exists)

		outputMap[ts.RequestID] = ts.State
	}

	require.Equal(t, requiredOutput, outputMap)
}

func TestTombstoneReadWithInvalidFileName(t *testing.T) {
	const username = "user"
	const requestID = "requestID"
	bkt := objstore.NewInMemBucket()

	ctx := context.Background()
	ctx = user.InjectOrgID(ctx, username)

	tManager := NewTombstoneManager(bkt, username, nil, log.NewNopLogger())

	{
		tInvalidPath := username + "/tombstones/" + requestID + "." + string(StatePending)
<<<<<<< HEAD
		_, err := ReadTombstoneFile(ctx, bkt, tInvalidPath)
=======
		_, err := tManager.ReadTombstoneFile(ctx, tInvalidPath)
>>>>>>> b811d2e6

		require.ErrorIs(t, err, ErrInvalidDeletionRequestState)
	}

	{
		tInvalidPath := username + "/tombstones/" + requestID
<<<<<<< HEAD
		_, err := ReadTombstoneFile(ctx, bkt, tInvalidPath)
=======
		_, err := tManager.ReadTombstoneFile(ctx, tInvalidPath)
>>>>>>> b811d2e6

		require.ErrorIs(t, err, ErrInvalidDeletionRequestState)
	}

	{
		tInvalidPath := username + "/tombstones/" + requestID + ".json." + string(StatePending)
<<<<<<< HEAD
		_, err := ReadTombstoneFile(ctx, bkt, tInvalidPath)
=======
		_, err := tManager.ReadTombstoneFile(ctx, tInvalidPath)
>>>>>>> b811d2e6
		require.ErrorIs(t, err, ErrInvalidDeletionRequestState)
	}

	{
		tNotExists := username + "/tombstones/" + requestID + "." + string(StatePending) + ".json"
		_, err := ReadTombstoneFile(ctx, bkt, tNotExists)
		require.ErrorIs(t, err, ErrTombstoneNotFound)
	}

}<|MERGE_RESOLUTION|>--- conflicted
+++ resolved
@@ -222,7 +222,7 @@
 		require.NoError(t, tManager.WriteTombstoneFile(ctx, ts))
 	}
 
-	tombstonesOutput, err := tManager.GetAllDeleteRequestsForUser(ctx)
+	tombstonesOutput, err := tManager.GetAllDeleteRequestsForUser(ctx, nil)
 	require.NoError(t, err)
 
 	outputMap := make(map[string]BlockDeleteRequestState)
@@ -249,39 +249,27 @@
 
 	{
 		tInvalidPath := username + "/tombstones/" + requestID + "." + string(StatePending)
-<<<<<<< HEAD
-		_, err := ReadTombstoneFile(ctx, bkt, tInvalidPath)
-=======
 		_, err := tManager.ReadTombstoneFile(ctx, tInvalidPath)
->>>>>>> b811d2e6
 
 		require.ErrorIs(t, err, ErrInvalidDeletionRequestState)
 	}
 
 	{
 		tInvalidPath := username + "/tombstones/" + requestID
-<<<<<<< HEAD
-		_, err := ReadTombstoneFile(ctx, bkt, tInvalidPath)
-=======
 		_, err := tManager.ReadTombstoneFile(ctx, tInvalidPath)
->>>>>>> b811d2e6
 
 		require.ErrorIs(t, err, ErrInvalidDeletionRequestState)
 	}
 
 	{
 		tInvalidPath := username + "/tombstones/" + requestID + ".json." + string(StatePending)
-<<<<<<< HEAD
-		_, err := ReadTombstoneFile(ctx, bkt, tInvalidPath)
-=======
 		_, err := tManager.ReadTombstoneFile(ctx, tInvalidPath)
->>>>>>> b811d2e6
 		require.ErrorIs(t, err, ErrInvalidDeletionRequestState)
 	}
 
 	{
 		tNotExists := username + "/tombstones/" + requestID + "." + string(StatePending) + ".json"
-		_, err := ReadTombstoneFile(ctx, bkt, tNotExists)
+		_, err := tManager.ReadTombstoneFile(ctx, tNotExists)
 		require.ErrorIs(t, err, ErrTombstoneNotFound)
 	}
 

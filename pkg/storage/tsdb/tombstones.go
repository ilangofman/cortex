package tsdb

import (
	"bytes"
	"context"
	"encoding/json"
	"path"
	"path/filepath"
	"time"

	"github.com/go-kit/kit/log"
	"github.com/go-kit/kit/log/level"
	"github.com/pkg/errors"
	"github.com/prometheus/prometheus/pkg/labels"
	"github.com/prometheus/prometheus/promql/parser"
	"github.com/thanos-io/thanos/pkg/objstore"

	"github.com/cortexproject/cortex/pkg/storage/bucket"
	util_log "github.com/cortexproject/cortex/pkg/util/log"
)

type BlockDeleteRequestState string

const (
	StatePending   BlockDeleteRequestState = "pending"
	StateProcessed BlockDeleteRequestState = "processed"
	StateCancelled BlockDeleteRequestState = "deleted"
)

// Relative to user-specific prefix.
const TombstonePath = "tombstones/"

var (
	ErrTombstoneAlreadyExists      = errors.New("The deletion tombstone with the same request information already exists")
	ErrInvalidDeletionRequestState = errors.New("Deletion request filename extension indicating the state is invalid")
	ErrTombstoneNotFound           = errors.New("Tombstone file not found in the object store")
	ErrTombstoneDecode             = errors.New("Unable to read tombstone contents from file")
	AllDeletionStates              = []BlockDeleteRequestState{StatePending, StateProcessed, StateCancelled}
)

type Tombstone struct {
	RequestCreatedAt int64                   `json:"request_created_at"`
	StateCreatedAt   int64                   `json:"state_created_at"`
	RequestID        string                  `json:"request_id"`
	StartTime        int64                   `json:"start_time"`
	EndTime          int64                   `json:"end_time"`
	Selectors        []string                `json:"selectors"`
	Matchers         []*labels.Matcher       `json:"-"`
	UserID           string                  `json:"user_id"`
	State            BlockDeleteRequestState `json:"state"`
}

func NewTombstone(userID string, requestTime int64, stateTime int64, startTime int64, endTime int64, selectors []string, requestID string, state BlockDeleteRequestState) *Tombstone {
	return &Tombstone{
		RequestCreatedAt: requestTime,
		StateCreatedAt:   stateTime,
		StartTime:        startTime,
		EndTime:          endTime,
		Selectors:        selectors,
		UserID:           userID,
		RequestID:        requestID,
		State:            state,
	}
}

// TombstoneManager is responsible for reading and writing tombstone files to the bucket.
type TombstoneManager struct {
	bkt    objstore.InstrumentedBucket
	logger log.Logger
}

func NewTombstoneManager(
	bkt objstore.Bucket,
	userID string,
	cfgProvider bucket.TenantConfigProvider,
	logger log.Logger) *TombstoneManager {

	return &TombstoneManager{
		bkt:    bucket.NewUserBucketClient(userID, bkt, cfgProvider),
		logger: util_log.WithUserID(userID, logger),
	}
}

// Uploads a tombstone file to object sotre
func (m *TombstoneManager) WriteTombstoneFile(ctx context.Context, tombstone *Tombstone) error {
	data, err := json.Marshal(tombstone)
	if err != nil {
		return errors.Wrap(err, "serialize tombstone")
	}

	fullTombstonePath := path.Join(TombstonePath, getTombstoneFileName(tombstone.RequestID, tombstone.State))

	// Check if the tombstone already exists for the same state. Could be the case the same request was made
	// and is already in the middle of deleting series. Creating a new tombstone would restart
	// the progress
	tombstoneExists, err := m.TombstoneExists(ctx, tombstone.RequestID, tombstone.State)
	if err != nil {
		level.Error(m.logger).Log("msg", "unable to check if the same tombstone already exists", "requestID", tombstone.RequestID, "err", err)
	} else if tombstoneExists {
		return ErrTombstoneAlreadyExists
	}

	return errors.Wrap(m.bkt.Upload(ctx, fullTombstonePath, bytes.NewReader(data)), "upload tombstone file")
}

func (m *TombstoneManager) TombstoneExists(ctx context.Context, requestID string, state BlockDeleteRequestState) (bool, error) {
	fullTombstonePath := path.Join(TombstonePath, getTombstoneFileName(requestID, state))
	exists, err := m.bkt.Exists(ctx, fullTombstonePath)

	if exists || err != nil {
		return exists, err
	}

	return false, nil
}

func (m *TombstoneManager) GetDeleteRequestByIDForUser(ctx context.Context, requestID string) (*Tombstone, error) {
	found := []*Tombstone{}

	for _, state := range AllDeletionStates {
		filename := getTombstoneFileName(requestID, state)
		exists, err := m.TombstoneExists(ctx, requestID, state)
		if err != nil {
			return nil, err
		}

		if exists {
			t, err := m.ReadTombstoneFile(ctx, path.Join(TombstonePath, filename))
			if err != nil {
				return nil, err
			}
			found = append(found, t)
		}
	}

	if len(found) == 0 {
		return nil, nil
	}

	// If there are multiple tombstones with the same request id but different state, want to return only the latest one
	// The older states will be cleaned up by the compactor
	return found[len(found)-1], nil

}

func (m *TombstoneManager) GetAllDeleteRequestsForUser(ctx context.Context, prevLoadedTombstones []*Tombstone) ([]*Tombstone, error) {
	// add all the tombstones to a map and check for duplicates,
	// if a key exists with the same request ID (but two different states)
	out := make([]*Tombstone, 0, len(prevLoadedTombstones))
	discovered := make(map[string]BlockDeleteRequestState)

	err := m.bkt.Iter(ctx, TombstonePath, func(s string) error {
		tombstoneName := filepath.Base(s)
		requestID, state, err := GetTombstoneStateAndRequestIDFromPath(tombstoneName)
		if err != nil {
			return err
		}

		if prevState, exists := discovered[requestID]; !exists {
			discovered[requestID] = state
		} else {
			// if there is more than one tombstone for a given request,
			// we only want to keep track of the one with the latest state
			orderA, err := state.GetStateOrder()
			if err != nil {
				return err
			}
			orderB, err := prevState.GetStateOrder()
			if err != nil {
				return err
			}

			// If the new state found is the lastest, then we replace the tombstone state in the map
			if orderA > orderB {
				discovered[requestID] = state
			}
		}
		return nil
	})

	if err != nil {
		return nil, err
	}

	// Since tombstones are immutable, all tombstones already existing in the index can just be copied.
	for _, t := range prevLoadedTombstones {
		if state, ok := discovered[t.RequestID]; ok && state == t.State {
			out = append(out, t)
			delete(discovered, t.RequestID)
		}
	}

	// Remaining tombstones are new ones and we have to fetch them.
	for id, state := range discovered {
		filename := getTombstoneFileName(id, state)
		t, err := m.ReadTombstoneFile(ctx, path.Join(TombstonePath, filename))
		if errors.Is(err, ErrTombstoneNotFound) {
			// This could happen if the series deletion cleaner removes the tombstone or the user cancels it between
			// the "list objects" and now
			level.Warn(m.logger).Log("msg", "skipped missing tombstone file when loading all the tombstones", "requestID", id, "state", string(state))
			continue
		}
		if errors.Is(err, ErrTombstoneDecode) {
			level.Error(m.logger).Log("msg", "skipped corrupted tombstone file when loading all the tombstones", "requestID", id, "state", state, "err", err)
			continue
		}
		if err != nil {
			return nil, err
		}

		out = append(out, t)

	}

	return out, nil

}

func (m *TombstoneManager) getLatestTombstateByState(a *Tombstone, b *Tombstone) (*Tombstone, error) {
	orderA, err := a.State.GetStateOrder()
	if err != nil {
		return nil, err
	}

	orderB, err := b.State.GetStateOrder()
	if err != nil {
		return nil, err
	}

	if orderB > orderA {
		return b, nil
	}

	return a, nil
}

func (m *TombstoneManager) ReadTombstoneFile(ctx context.Context, tombstonePath string) (*Tombstone, error) {
	_, _, err := GetTombstoneStateAndRequestIDFromPath(tombstonePath)
	if err != nil {
		return nil, errors.Wrapf(err, "failed to get the requestID and state from filename: %s", tombstonePath)
	}

	r, err := m.bkt.Get(ctx, tombstonePath)
	if m.bkt.IsObjNotFoundErr(err) {
		return nil, errors.Wrapf(ErrTombstoneNotFound, "tombstone file not found %s", tombstonePath)
	}
	if err != nil {
		return nil, errors.Wrapf(err, "failed to read tombstone object: %s", tombstonePath)
	}

	tombstone := &Tombstone{}
	err = json.NewDecoder(r).Decode(tombstone)

	// Close reader before dealing with decode error.
	if closeErr := r.Close(); closeErr != nil {
		level.Warn(util_log.Logger).Log("msg", "failed to close bucket reader", "err", closeErr)
	}

	if err != nil {
		return nil, errors.Wrapf(ErrTombstoneDecode, "failed to decode tombstone object: %s, err: %v", tombstonePath, err.Error())
	}

	tombstone.Matchers, err = ParseMatchers(tombstone.Selectors)
	if err != nil {
		return nil, errors.Wrapf(err, "failed to parse tombstone selectors for: %s", tombstonePath)
	}

	return tombstone, nil
}

func (m *TombstoneManager) UpdateTombstoneState(ctx context.Context, t *Tombstone, newState BlockDeleteRequestState) (*Tombstone, error) {
	userLogger := util_log.WithUserID(t.UserID, util_log.Logger)
	// Create the new tombstone, and will delete the previous tombstone
	newT := NewTombstone(t.UserID, t.RequestCreatedAt, time.Now().Unix()*1000, t.StartTime, t.EndTime, t.Selectors, t.RequestID, newState)
	newT.Matchers = t.Matchers

	err := m.WriteTombstoneFile(ctx, newT)
	if err != nil {
		level.Error(userLogger).Log("msg", "error creating file tombstone file with the updated state", "err", err)
		return nil, err
	}

	if err = m.DeleteTombstoneFile(ctx, t.RequestID, t.State); err != nil {
		level.Error(userLogger).Log("msg", "Created file with updated state but unable to delete previous state. Will retry next time tombstones are loaded", "err", err)
	}

	return newT, nil
}

func (m *TombstoneManager) DeleteTombstoneFile(ctx context.Context, requestID string, state BlockDeleteRequestState) error {
	filename := getTombstoneFileName(requestID, state)
	fullTombstonePath := path.Join(TombstonePath, filename)

	level.Info(m.logger).Log("msg", "Deleting tombstone file", "file", fullTombstonePath)

	return errors.Wrap(m.bkt.Delete(ctx, fullTombstonePath), "delete tombstone file")

}

func (m *TombstoneManager) RemoveCancelledStateIfExists(ctx context.Context, requestID string) error {
	exists, err := m.TombstoneExists(ctx, requestID, StateCancelled)
	if err != nil {
		level.Error(m.logger).Log("msg", "unable to check if the request has previously been cancelled", "requestID", requestID, "err", err)
		return err
	}

	if exists {
		if err = m.DeleteTombstoneFile(ctx, requestID, StateCancelled); err != nil {
			level.Error(m.logger).Log("msg", "unable to delete tombstone with previously cancelled state", "requestID", requestID, "err", err)
			return err
		}
		level.Info(m.logger).Log("msg", "Removing tombstone file with previously cancelled state", "requestID", requestID, "err", err)

	}
	return nil
}

func GetTombstoneStateAndRequestIDFromPath(tombstonePath string) (string, BlockDeleteRequestState, error) {
	// This should get the first extension which is .json
	filenameExtesion := filepath.Ext(tombstonePath)
	filenameWithoutJSON := tombstonePath[0 : len(tombstonePath)-len(filenameExtesion)]

	stateExtension := filepath.Ext(filenameWithoutJSON)
	requestID := filenameWithoutJSON[0 : len(filenameWithoutJSON)-len(stateExtension)]

	// Ensure that the state exists as the filename extension
	if len(stateExtension) == 0 {
		return "", "", ErrInvalidDeletionRequestState
	}

	state := BlockDeleteRequestState(stateExtension[1:])
	if !isValidDeleteRequestState(state) {
		return "", "", errors.Wrapf(ErrInvalidDeletionRequestState, "Filename extension is invalid for tombstone: %s", tombstonePath)

	}

	return requestID, state, nil
}

func ParseMatchers(selectors []string) ([]*labels.Matcher, error) {
	// Convert the string selectors to label matchers
	var m []*labels.Matcher

	for _, selector := range selectors {
		parsed, err := parser.ParseMetricSelector(selector)
		if err != nil {
			return nil, errors.Wrapf(err, "error parsing metric selector")
		}
		//keep the matchers in a 1D array because the deletions are applied based
		// on the "and" between all matchers. There is no need to
		m = append(m, parsed...)
	}

	return m, nil
}

func (t *Tombstone) GetFilename() string {
	return t.RequestID + "." + string(t.State) + ".json"
}

func (t *Tombstone) IsOverlappingInterval(minT int64, maxT int64) bool {
	return t.StartTime <= maxT && minT < t.EndTime
}

func (t *Tombstone) GetCreateTime() time.Time {
	return time.Unix(t.RequestCreatedAt/1000, 0)
}

func (t *Tombstone) GetStateTime() time.Time {
	return time.Unix(t.StateCreatedAt/1000, 0)
}

<<<<<<< HEAD
func (t *Tombstone) IsOverlappingInterval(minT int64, maxT int64) bool {
	return t.StartTime <= maxT && minT < t.EndTime
=======
func getTombstoneFileName(requestID string, state BlockDeleteRequestState) string {
	return requestID + "." + string(state) + ".json"
>>>>>>> 3830476b
}

func (t *Tombstone) GetStateTime() time.Time {
	return time.Unix(t.StateCreatedAt/1000, 0)
}

func isValidDeleteRequestState(state BlockDeleteRequestState) bool {
	switch state {
	case
		StatePending,
		StateProcessed,
		StateCancelled:
		return true
	}
	return false
}

func (s BlockDeleteRequestState) GetStateOrder() (int, error) {
	switch s {
	case StatePending:
		return 0, nil
	case StateProcessed:
		return 2, nil
	case StateCancelled:
		return 3, nil
	}

	return -1, ErrInvalidDeletionRequestState
}<|MERGE_RESOLUTION|>--- conflicted
+++ resolved
@@ -370,17 +370,8 @@
 	return time.Unix(t.StateCreatedAt/1000, 0)
 }
 
-<<<<<<< HEAD
-func (t *Tombstone) IsOverlappingInterval(minT int64, maxT int64) bool {
-	return t.StartTime <= maxT && minT < t.EndTime
-=======
 func getTombstoneFileName(requestID string, state BlockDeleteRequestState) string {
 	return requestID + "." + string(state) + ".json"
->>>>>>> 3830476b
-}
-
-func (t *Tombstone) GetStateTime() time.Time {
-	return time.Unix(t.StateCreatedAt/1000, 0)
 }
 
 func isValidDeleteRequestState(state BlockDeleteRequestState) bool {

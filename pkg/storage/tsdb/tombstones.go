package tsdb

import (
	"bytes"
	"context"
	"encoding/json"
	"path"
	"path/filepath"
	"time"

	"github.com/go-kit/kit/log"
	"github.com/go-kit/kit/log/level"
	"github.com/pkg/errors"
	"github.com/prometheus/prometheus/pkg/labels"
	"github.com/prometheus/prometheus/promql/parser"
	"github.com/thanos-io/thanos/pkg/objstore"

	"github.com/cortexproject/cortex/pkg/storage/bucket"
	util_log "github.com/cortexproject/cortex/pkg/util/log"
)

type BlockDeleteRequestState string

const (
	StatePending   BlockDeleteRequestState = "pending"
	StateProcessed BlockDeleteRequestState = "processed"
	StateCancelled BlockDeleteRequestState = "deleted"
)

// Relative to user-specific prefix.
const TombstonePath = "tombstones/"

var (
	ErrTombstoneAlreadyExists      = errors.New("The deletion tombstone with the same request information already exists")
	ErrInvalidDeletionRequestState = errors.New("Deletion request filename extension indicating the state is invalid")
	ErrTombstoneNotFound           = errors.New("Tombstone file not found in the object store")
	ErrTombstoneDecode             = errors.New("Unable to read tombstone contents from file")
	AllDeletionStates              = []BlockDeleteRequestState{StatePending, StateProcessed, StateCancelled}
)

type Tombstone struct {
	RequestCreatedAt int64                   `json:"request_created_at"`
	StateCreatedAt   int64                   `json:"state_created_at"`
	RequestID        string                  `json:"request_id"`
	StartTime        int64                   `json:"start_time"`
	EndTime          int64                   `json:"end_time"`
	Selectors        []string                `json:"selectors"`
	Matchers         []*labels.Matcher       `json:"-"`
	UserID           string                  `json:"user_id"`
	State            BlockDeleteRequestState `json:"state"`
}

func NewTombstone(userID string, requestTime int64, stateTime int64, startTime int64, endTime int64, selectors []string, requestID string, state BlockDeleteRequestState) *Tombstone {
	return &Tombstone{
		RequestCreatedAt: requestTime,
		StateCreatedAt:   stateTime,
		StartTime:        startTime,
		EndTime:          endTime,
		Selectors:        selectors,
		UserID:           userID,
		RequestID:        requestID,
		State:            state,
	}
}

// TombstoneManager is responsible for reading and writing tombstone files to the bucket.
type TombstoneManager struct {
	bkt    objstore.InstrumentedBucket
	logger log.Logger
}

func NewTombstoneManager(
	bkt objstore.Bucket,
	userID string,
	cfgProvider bucket.TenantConfigProvider,
	logger log.Logger) *TombstoneManager {

	return &TombstoneManager{
		bkt:    bucket.NewUserBucketClient(userID, bkt, cfgProvider),
		logger: util_log.WithUserID(userID, logger),
	}
}

// Uploads a tombstone file to object sotre
func (m *TombstoneManager) WriteTombstoneFile(ctx context.Context, tombstone *Tombstone) error {
	data, err := json.Marshal(tombstone)
	if err != nil {
		return errors.Wrap(err, "serialize tombstone")
	}

	fullTombstonePath := path.Join(TombstonePath, getTombstoneFileName(tombstone.RequestID, tombstone.State))

	// Check if the tombstone already exists for the same state. Could be the case the same request was made
	// and is already in the middle of deleting series. Creating a new tombstone would restart
	// the progress
	tombstoneExists, err := m.TombstoneExists(ctx, tombstone.RequestID, tombstone.State)
	if err != nil {
		level.Error(m.logger).Log("msg", "unable to check if the same tombstone already exists", "requestID", tombstone.RequestID, "err", err)
	} else if tombstoneExists {
		return ErrTombstoneAlreadyExists
	}

	return errors.Wrap(m.bkt.Upload(ctx, fullTombstonePath, bytes.NewReader(data)), "upload tombstone file")
}

func (m *TombstoneManager) TombstoneExists(ctx context.Context, requestID string, state BlockDeleteRequestState) (bool, error) {
	fullTombstonePath := path.Join(TombstonePath, getTombstoneFileName(requestID, state))
	exists, err := m.bkt.Exists(ctx, fullTombstonePath)

	if exists || err != nil {
		return exists, err
	}

	return false, nil
}

func (m *TombstoneManager) GetDeleteRequestByIDForUser(ctx context.Context, requestID string) (*Tombstone, error) {
	found := []*Tombstone{}

	for _, state := range AllDeletionStates {
		filename := getTombstoneFileName(requestID, state)
		exists, err := m.TombstoneExists(ctx, requestID, state)
		if err != nil {
			return nil, err
		}

		if exists {
			t, err := m.ReadTombstoneFile(ctx, path.Join(TombstonePath, filename))
			if err != nil {
				return nil, err
			}
			found = append(found, t)
		}
	}

	if len(found) == 0 {
		return nil, nil
	}

	// If there are multiple tombstones with the same request id but different state, want to return only the latest one
	// The older states will be cleaned up by the compactor
	return found[len(found)-1], nil

}

func (m *TombstoneManager) GetAllDeleteRequestsForUser(ctx context.Context, prevLoadedTombstones []*Tombstone) ([]*Tombstone, error) {
	// add all the tombstones to a map and check for duplicates,
	// if a key exists with the same request ID (but two different states)
	out := make([]*Tombstone, 0, len(prevLoadedTombstones))
	discovered := make(map[string]BlockDeleteRequestState)

	err := m.bkt.Iter(ctx, TombstonePath, func(s string) error {
		tombstoneName := filepath.Base(s)
		requestID, state, err := GetTombstoneStateAndRequestIDFromPath(tombstoneName)
		if err != nil {
			return err
		}

		if prevState, exists := discovered[requestID]; !exists {
			discovered[requestID] = state
		} else {
			// if there is more than one tombstone for a given request,
			// we only want to keep track of the one with the latest state
			orderA, err := state.GetStateOrder()
			if err != nil {
				return err
			}
			orderB, err := prevState.GetStateOrder()
			if err != nil {
				return err
			}

			// If the new state found is the lastest, then we replace the tombstone state in the map
			if orderA > orderB {
				discovered[requestID] = state
			}
		}
		return nil
	})

	if err != nil {
		return nil, err
	}

	// Since tombstones are immutable, all tombstones already existing in the index can just be copied.
	for _, t := range prevLoadedTombstones {
		if state, ok := discovered[t.RequestID]; ok && state == t.State {
			out = append(out, t)
			delete(discovered, t.RequestID)
		}
	}

	// Remaining tombstones are new ones and we have to fetch them.
	for id, state := range discovered {
		filename := getTombstoneFileName(id, state)
		t, err := m.ReadTombstoneFile(ctx, path.Join(TombstonePath, filename))
		if errors.Is(err, ErrTombstoneNotFound) {
			// This could happen if the series deletion cleaner removes the tombstone or the user cancels it between
			// the "list objects" and now
			level.Warn(m.logger).Log("msg", "skipped missing tombstone file when loading all the tombstones", "requestID", id, "state", string(state))
			continue
		}
		if errors.Is(err, ErrTombstoneDecode) {
			level.Error(m.logger).Log("msg", "skipped corrupted tombstone file when loading all the tombstones", "requestID", id, "state", state, "err", err)
			continue
		}
		if err != nil {
			return nil, err
		}

		out = append(out, t)

	}

	return out, nil

}

func (m *TombstoneManager) getLatestTombstateByState(a *Tombstone, b *Tombstone) (*Tombstone, error) {
	orderA, err := a.State.GetStateOrder()
	if err != nil {
		return nil, err
	}

	orderB, err := b.State.GetStateOrder()
	if err != nil {
		return nil, err
	}

	if orderB > orderA {
		return b, nil
	}

	return a, nil
}

func (m *TombstoneManager) ReadTombstoneFile(ctx context.Context, tombstonePath string) (*Tombstone, error) {
	_, _, err := GetTombstoneStateAndRequestIDFromPath(tombstonePath)
	if err != nil {
		return nil, errors.Wrapf(err, "failed to get the requestID and state from filename: %s", tombstonePath)
	}

	r, err := m.bkt.Get(ctx, tombstonePath)
	if m.bkt.IsObjNotFoundErr(err) {
		return nil, errors.Wrapf(ErrTombstoneNotFound, "tombstone file not found %s", tombstonePath)
	}
	if err != nil {
		return nil, errors.Wrapf(err, "failed to read tombstone object: %s", tombstonePath)
	}

	tombstone := &Tombstone{}
	err = json.NewDecoder(r).Decode(tombstone)

	// Close reader before dealing with decode error.
	if closeErr := r.Close(); closeErr != nil {
		level.Warn(util_log.Logger).Log("msg", "failed to close bucket reader", "err", closeErr)
	}

	if err != nil {
		return nil, errors.Wrapf(ErrTombstoneDecode, "failed to decode tombstone object: %s, err: %v", tombstonePath, err.Error())
	}

	tombstone.Matchers, err = ParseMatchers(tombstone.Selectors)
	if err != nil {
		return nil, errors.Wrapf(err, "failed to parse tombstone selectors for: %s", tombstonePath)
	}

	return tombstone, nil
}

func (m *TombstoneManager) UpdateTombstoneState(ctx context.Context, t *Tombstone, newState BlockDeleteRequestState) (*Tombstone, error) {
	userLogger := util_log.WithUserID(t.UserID, util_log.Logger)
	// Create the new tombstone, and will delete the previous tombstone
	newT := NewTombstone(t.UserID, t.RequestCreatedAt, time.Now().Unix()*1000, t.StartTime, t.EndTime, t.Selectors, t.RequestID, newState)
	newT.Matchers = t.Matchers

	err := m.WriteTombstoneFile(ctx, newT)
	if err != nil {
		level.Error(userLogger).Log("msg", "error creating file tombstone file with the updated state", "err", err)
		return nil, err
	}

	if err = m.DeleteTombstoneFile(ctx, t.RequestID, t.State); err != nil {
		level.Error(userLogger).Log("msg", "Created file with updated state but unable to delete previous state. Will retry next time tombstones are loaded", "err", err)
	}

	return newT, nil
}

func (m *TombstoneManager) DeleteTombstoneFile(ctx context.Context, requestID string, state BlockDeleteRequestState) error {
	filename := getTombstoneFileName(requestID, state)
	fullTombstonePath := path.Join(TombstonePath, filename)

	level.Info(m.logger).Log("msg", "Deleting tombstone file", "file", fullTombstonePath)

	return errors.Wrap(m.bkt.Delete(ctx, fullTombstonePath), "delete tombstone file")

}

func (m *TombstoneManager) RemoveCancelledStateIfExists(ctx context.Context, requestID string) error {
	exists, err := m.TombstoneExists(ctx, requestID, StateCancelled)
	if err != nil {
		level.Error(m.logger).Log("msg", "unable to check if the request has previously been cancelled", "requestID", requestID, "err", err)
		return err
	}

	if exists {
		if err = m.DeleteTombstoneFile(ctx, requestID, StateCancelled); err != nil {
			level.Error(m.logger).Log("msg", "unable to delete tombstone with previously cancelled state", "requestID", requestID, "err", err)
			return err
		}
		level.Info(m.logger).Log("msg", "Removing tombstone file with previously cancelled state", "requestID", requestID, "err", err)

	}
	return nil
}

func GetTombstoneStateAndRequestIDFromPath(tombstonePath string) (string, BlockDeleteRequestState, error) {
	// This should get the first extension which is .json
	filenameExtesion := filepath.Ext(tombstonePath)
	filenameWithoutJSON := tombstonePath[0 : len(tombstonePath)-len(filenameExtesion)]

	stateExtension := filepath.Ext(filenameWithoutJSON)
	requestID := filenameWithoutJSON[0 : len(filenameWithoutJSON)-len(stateExtension)]

	// Ensure that the state exists as the filename extension
	if len(stateExtension) == 0 {
		return "", "", ErrInvalidDeletionRequestState
	}

	state := BlockDeleteRequestState(stateExtension[1:])
	if !isValidDeleteRequestState(state) {
		return "", "", errors.Wrapf(ErrInvalidDeletionRequestState, "Filename extension is invalid for tombstone: %s", tombstonePath)

	}

	return requestID, state, nil
}

func ParseMatchers(selectors []string) ([]*labels.Matcher, error) {
	// Convert the string selectors to label matchers
	var m []*labels.Matcher

	for _, selector := range selectors {
		parsed, err := parser.ParseMetricSelector(selector)
		if err != nil {
			return nil, errors.Wrapf(err, "error parsing metric selector")
		}
		//keep the matchers in a 1D array because the deletions are applied based
		// on the "and" between all matchers. There is no need to
		m = append(m, parsed...)
	}

	return m, nil
}

func (t *Tombstone) GetFilename() string {
	return t.RequestID + "." + string(t.State) + ".json"
}

func (t *Tombstone) IsOverlappingInterval(minT int64, maxT int64) bool {
	return t.StartTime <= maxT && minT < t.EndTime
}

func (t *Tombstone) GetCreateTime() time.Time {
	return time.Unix(t.RequestCreatedAt/1000, 0)
}

func (t *Tombstone) GetStateTime() time.Time {
	return time.Unix(t.StateCreatedAt/1000, 0)
}

<<<<<<< HEAD
func (t *Tombstone) GetCacheGenNumber() int64 {
	if t.State == StateCancelled {
		return t.StateCreatedAt / 1000
	}
	return t.RequestCreatedAt / 1000
=======
func getTombstoneFileName(requestID string, state BlockDeleteRequestState) string {
	return requestID + "." + string(state) + ".json"
>>>>>>> ee41155d
}

func isValidDeleteRequestState(state BlockDeleteRequestState) bool {
	switch state {
	case
		StatePending,
		StateProcessed,
		StateCancelled:
		return true
	}
	return false
}

func (s BlockDeleteRequestState) GetStateOrder() (int, error) {
	switch s {
	case StatePending:
		return 0, nil
	case StateProcessed:
		return 2, nil
	case StateCancelled:
		return 3, nil
	}

	return -1, ErrInvalidDeletionRequestState
}<|MERGE_RESOLUTION|>--- conflicted
+++ resolved
@@ -370,16 +370,15 @@
 	return time.Unix(t.StateCreatedAt/1000, 0)
 }
 
-<<<<<<< HEAD
 func (t *Tombstone) GetCacheGenNumber() int64 {
 	if t.State == StateCancelled {
 		return t.StateCreatedAt / 1000
 	}
 	return t.RequestCreatedAt / 1000
-=======
+}
+
 func getTombstoneFileName(requestID string, state BlockDeleteRequestState) string {
 	return requestID + "." + string(state) + ".json"
->>>>>>> ee41155d
 }
 
 func isValidDeleteRequestState(state BlockDeleteRequestState) bool {

package querier

import (
	"context"
	"fmt"
	"io"
	"sort"
	"strings"
	"testing"
	"time"

	"github.com/go-kit/kit/log"
	"github.com/gogo/protobuf/types"
	"github.com/oklog/ulid"
	"github.com/pkg/errors"
	"github.com/prometheus/client_golang/prometheus"
	"github.com/prometheus/client_golang/prometheus/testutil"
	"github.com/prometheus/common/model"
	"github.com/prometheus/prometheus/pkg/labels"
	"github.com/prometheus/prometheus/promql"
	"github.com/prometheus/prometheus/storage"
	"github.com/prometheus/prometheus/tsdb/chunkenc"
	"github.com/stretchr/testify/assert"
	"github.com/stretchr/testify/mock"
	"github.com/stretchr/testify/require"
	"github.com/thanos-io/thanos/pkg/store/hintspb"
	"github.com/thanos-io/thanos/pkg/store/labelpb"
	"github.com/thanos-io/thanos/pkg/store/storepb"
	"github.com/weaveworks/common/user"
	"google.golang.org/grpc"

	"github.com/cortexproject/cortex/pkg/chunk/purger"
	"github.com/cortexproject/cortex/pkg/storage/tsdb/bucketindex"
	"github.com/cortexproject/cortex/pkg/storegateway/storegatewaypb"
	"github.com/cortexproject/cortex/pkg/util"
	"github.com/cortexproject/cortex/pkg/util/limiter"
	"github.com/cortexproject/cortex/pkg/util/services"
	"github.com/cortexproject/cortex/pkg/util/validation"
)

func TestBlocksStoreQuerier_Select(t *testing.T) {
	const (
		metricName = "test_metric"
		minT       = int64(10)
		maxT       = int64(20)
	)

	var (
<<<<<<< HEAD
		block1            = ulid.MustNew(1, nil)
		block2            = ulid.MustNew(2, nil)
		block3            = ulid.MustNew(3, nil)
		block4            = ulid.MustNew(4, nil)
		metricNameLabel   = labels.Label{Name: labels.MetricName, Value: metricName}
		series1Label      = labels.Label{Name: "series", Value: "1"}
		series2Label      = labels.Label{Name: "series", Value: "2"}
		noOpQueryLimiter  = limiter.NewQueryLimiter(0)
		metricNameMatcher = labels.MustNewMatcher(labels.MatchEqual, labels.MetricName, metricName)
		seriesMatcher2    = labels.MustNewMatcher(labels.MatchEqual, "series", "2")
=======
		block1           = ulid.MustNew(1, nil)
		block2           = ulid.MustNew(2, nil)
		block3           = ulid.MustNew(3, nil)
		block4           = ulid.MustNew(4, nil)
		metricNameLabel  = labels.Label{Name: labels.MetricName, Value: metricName}
		series1Label     = labels.Label{Name: "series", Value: "1"}
		series2Label     = labels.Label{Name: "series", Value: "2"}
		noOpQueryLimiter = limiter.NewQueryLimiter(0, 0, 0)
>>>>>>> 6836cfb3
	)

	type valueResult struct {
		t int64
		v float64
	}

	type seriesResult struct {
		lbls   labels.Labels
		values []valueResult
	}

	tests := map[string]struct {
		finderResult      bucketindex.Blocks
		finderErr         error
		storeSetResponses []interface{}
		limits            BlocksStoreLimits
		queryLimiter      *limiter.QueryLimiter
		expectedSeries    []seriesResult
		expectedErr       error
		expectedMetrics   string
		tombstoneSet      *purger.TombstonesSet
	}{
		"no block in the storage matching the query time range": {
			finderResult: nil,
			limits:       &blocksStoreLimitsMock{},
			queryLimiter: noOpQueryLimiter,
			expectedErr:  nil,
		},
		"error while finding blocks matching the query time range": {
			finderErr:    errors.New("unable to find blocks"),
			limits:       &blocksStoreLimitsMock{},
			queryLimiter: noOpQueryLimiter,
			expectedErr:  errors.New("unable to find blocks"),
		},
		"error while getting clients to query the store-gateway": {
			finderResult: bucketindex.Blocks{
				{ID: block1},
				{ID: block2},
			},
			storeSetResponses: []interface{}{
				errors.New("no client found"),
			},
			limits:       &blocksStoreLimitsMock{},
			queryLimiter: noOpQueryLimiter,
			expectedErr:  errors.New("no client found"),
		},
		"a single store-gateway instance holds the required blocks (single returned series)": {
			finderResult: bucketindex.Blocks{
				{ID: block1},
				{ID: block2},
			},
			storeSetResponses: []interface{}{
				map[BlocksStoreClient][]ulid.ULID{
					&storeGatewayClientMock{remoteAddr: "1.1.1.1", mockedSeriesResponses: []*storepb.SeriesResponse{
						mockSeriesResponse(labels.Labels{metricNameLabel}, minT, 1),
						mockSeriesResponse(labels.Labels{metricNameLabel}, minT+1, 2),
						mockHintsResponse(block1, block2),
					}}: {block1, block2},
				},
			},
			limits:       &blocksStoreLimitsMock{},
			queryLimiter: noOpQueryLimiter,
			expectedSeries: []seriesResult{
				{
					lbls: labels.New(metricNameLabel),
					values: []valueResult{
						{t: minT, v: 1},
						{t: minT + 1, v: 2},
					},
				},
			},
		},
		"a single store-gateway instance holds the required blocks (multiple returned series)": {
			finderResult: bucketindex.Blocks{
				{ID: block1},
				{ID: block2},
			},
			storeSetResponses: []interface{}{
				map[BlocksStoreClient][]ulid.ULID{
					&storeGatewayClientMock{remoteAddr: "1.1.1.1", mockedSeriesResponses: []*storepb.SeriesResponse{
						mockSeriesResponse(labels.Labels{metricNameLabel, series1Label}, minT, 1),
						mockSeriesResponse(labels.Labels{metricNameLabel, series1Label}, minT+1, 2),
						mockSeriesResponse(labels.Labels{metricNameLabel, series2Label}, minT, 3),
						mockHintsResponse(block1, block2),
					}}: {block1, block2},
				},
			},
			limits:       &blocksStoreLimitsMock{},
			queryLimiter: noOpQueryLimiter,
			expectedSeries: []seriesResult{
				{
					lbls: labels.New(metricNameLabel, series1Label),
					values: []valueResult{
						{t: minT, v: 1},
						{t: minT + 1, v: 2},
					},
				}, {
					lbls: labels.New(metricNameLabel, series2Label),
					values: []valueResult{
						{t: minT, v: 3},
					},
				},
			},
		},
		"multiple store-gateway instances holds the required blocks without overlapping series (single returned series)": {
			finderResult: bucketindex.Blocks{
				{ID: block1},
				{ID: block2},
			},
			storeSetResponses: []interface{}{
				map[BlocksStoreClient][]ulid.ULID{
					&storeGatewayClientMock{remoteAddr: "1.1.1.1", mockedSeriesResponses: []*storepb.SeriesResponse{
						mockSeriesResponse(labels.Labels{metricNameLabel}, minT, 1),
						mockHintsResponse(block1),
					}}: {block1},
					&storeGatewayClientMock{remoteAddr: "2.2.2.2", mockedSeriesResponses: []*storepb.SeriesResponse{
						mockSeriesResponse(labels.Labels{metricNameLabel}, minT+1, 2),
						mockHintsResponse(block2),
					}}: {block2},
				},
			},
			limits:       &blocksStoreLimitsMock{},
			queryLimiter: noOpQueryLimiter,
			expectedSeries: []seriesResult{
				{
					lbls: labels.New(metricNameLabel),
					values: []valueResult{
						{t: minT, v: 1},
						{t: minT + 1, v: 2},
					},
				},
			},
		},
		"multiple store-gateway instances holds the required blocks with overlapping series (single returned series)": {
			finderResult: bucketindex.Blocks{
				{ID: block1},
				{ID: block2},
			},
			storeSetResponses: []interface{}{
				map[BlocksStoreClient][]ulid.ULID{
					&storeGatewayClientMock{remoteAddr: "1.1.1.1", mockedSeriesResponses: []*storepb.SeriesResponse{
						mockSeriesResponse(labels.Labels{metricNameLabel}, minT+1, 2),
						mockHintsResponse(block1),
					}}: {block1},
					&storeGatewayClientMock{remoteAddr: "2.2.2.2", mockedSeriesResponses: []*storepb.SeriesResponse{
						mockSeriesResponse(labels.Labels{metricNameLabel}, minT, 1),
						mockSeriesResponse(labels.Labels{metricNameLabel}, minT+1, 2),
						mockHintsResponse(block2),
					}}: {block2},
				},
			},
			limits:       &blocksStoreLimitsMock{},
			queryLimiter: noOpQueryLimiter,
			expectedSeries: []seriesResult{
				{
					lbls: labels.New(metricNameLabel),
					values: []valueResult{
						{t: minT, v: 1},
						{t: minT + 1, v: 2},
					},
				},
			},
		},
		"multiple store-gateway instances holds the required blocks with overlapping series (multiple returned series)": {
			finderResult: bucketindex.Blocks{
				{ID: block1},
				{ID: block2},
			},
			storeSetResponses: []interface{}{
				map[BlocksStoreClient][]ulid.ULID{
					&storeGatewayClientMock{remoteAddr: "1.1.1.1", mockedSeriesResponses: []*storepb.SeriesResponse{
						mockSeriesResponse(labels.Labels{metricNameLabel, series1Label}, minT+1, 2),
						mockSeriesResponse(labels.Labels{metricNameLabel, series2Label}, minT, 1),
						mockHintsResponse(block1),
					}}: {block1},
					&storeGatewayClientMock{remoteAddr: "2.2.2.2", mockedSeriesResponses: []*storepb.SeriesResponse{
						mockSeriesResponse(labels.Labels{metricNameLabel, series1Label}, minT, 1),
						mockSeriesResponse(labels.Labels{metricNameLabel, series1Label}, minT+1, 2),
						mockHintsResponse(block2),
					}}: {block2},
					&storeGatewayClientMock{remoteAddr: "3.3.3.3", mockedSeriesResponses: []*storepb.SeriesResponse{
						mockSeriesResponse(labels.Labels{metricNameLabel, series2Label}, minT, 1),
						mockSeriesResponse(labels.Labels{metricNameLabel, series2Label}, minT+1, 3),
						mockHintsResponse(block3),
					}}: {block3},
				},
			},
			limits:       &blocksStoreLimitsMock{},
			queryLimiter: noOpQueryLimiter,
			expectedSeries: []seriesResult{
				{
					lbls: labels.New(metricNameLabel, series1Label),
					values: []valueResult{
						{t: minT, v: 1},
						{t: minT + 1, v: 2},
					},
				}, {
					lbls: labels.New(metricNameLabel, series2Label),
					values: []valueResult{
						{t: minT, v: 1},
						{t: minT + 1, v: 3},
					},
				},
			},
			expectedMetrics: `
				# HELP cortex_querier_storegateway_instances_hit_per_query Number of store-gateway instances hit for a single query.
				# TYPE cortex_querier_storegateway_instances_hit_per_query histogram
				cortex_querier_storegateway_instances_hit_per_query_bucket{le="0"} 0
				cortex_querier_storegateway_instances_hit_per_query_bucket{le="1"} 0
				cortex_querier_storegateway_instances_hit_per_query_bucket{le="2"} 0
				cortex_querier_storegateway_instances_hit_per_query_bucket{le="3"} 1
				cortex_querier_storegateway_instances_hit_per_query_bucket{le="4"} 1
				cortex_querier_storegateway_instances_hit_per_query_bucket{le="5"} 1
				cortex_querier_storegateway_instances_hit_per_query_bucket{le="6"} 1
				cortex_querier_storegateway_instances_hit_per_query_bucket{le="7"} 1
				cortex_querier_storegateway_instances_hit_per_query_bucket{le="8"} 1
				cortex_querier_storegateway_instances_hit_per_query_bucket{le="9"} 1
				cortex_querier_storegateway_instances_hit_per_query_bucket{le="10"} 1
				cortex_querier_storegateway_instances_hit_per_query_bucket{le="+Inf"} 1
				cortex_querier_storegateway_instances_hit_per_query_sum 3
				cortex_querier_storegateway_instances_hit_per_query_count 1

				# HELP cortex_querier_storegateway_refetches_per_query Number of re-fetches attempted while querying store-gateway instances due to missing blocks.
				# TYPE cortex_querier_storegateway_refetches_per_query histogram
				cortex_querier_storegateway_refetches_per_query_bucket{le="0"} 1
				cortex_querier_storegateway_refetches_per_query_bucket{le="1"} 1
				cortex_querier_storegateway_refetches_per_query_bucket{le="2"} 1
				cortex_querier_storegateway_refetches_per_query_bucket{le="+Inf"} 1
				cortex_querier_storegateway_refetches_per_query_sum 0
				cortex_querier_storegateway_refetches_per_query_count 1
			`,
		},
		"a single store-gateway instance has some missing blocks (consistency check failed)": {
			finderResult: bucketindex.Blocks{
				{ID: block1},
				{ID: block2},
			},
			storeSetResponses: []interface{}{
				// First attempt returns a client whose response does not include all expected blocks.
				map[BlocksStoreClient][]ulid.ULID{
					&storeGatewayClientMock{remoteAddr: "1.1.1.1", mockedSeriesResponses: []*storepb.SeriesResponse{
						mockSeriesResponse(labels.Labels{metricNameLabel, series1Label}, minT, 1),
						mockSeriesResponse(labels.Labels{metricNameLabel, series1Label}, minT+1, 2),
						mockHintsResponse(block1),
					}}: {block1},
				},
				// Second attempt returns an error because there are no other store-gateways left.
				errors.New("no store-gateway remaining after exclude"),
			},
			limits:       &blocksStoreLimitsMock{},
			queryLimiter: noOpQueryLimiter,
			expectedErr:  fmt.Errorf("consistency check failed because some blocks were not queried: %s", block2.String()),
		},
		"multiple store-gateway instances have some missing blocks (consistency check failed)": {
			finderResult: bucketindex.Blocks{
				{ID: block1},
				{ID: block2},
				{ID: block3},
				{ID: block4},
			},
			storeSetResponses: []interface{}{
				// First attempt returns a client whose response does not include all expected blocks.
				map[BlocksStoreClient][]ulid.ULID{
					&storeGatewayClientMock{remoteAddr: "1.1.1.1", mockedSeriesResponses: []*storepb.SeriesResponse{
						mockSeriesResponse(labels.Labels{metricNameLabel}, minT+1, 2),
						mockHintsResponse(block1),
					}}: {block1},
					&storeGatewayClientMock{remoteAddr: "2.2.2.2", mockedSeriesResponses: []*storepb.SeriesResponse{
						mockSeriesResponse(labels.Labels{metricNameLabel}, minT+1, 2),
						mockHintsResponse(block2),
					}}: {block2},
				},
				// Second attempt returns an error because there are no other store-gateways left.
				errors.New("no store-gateway remaining after exclude"),
			},
			limits:       &blocksStoreLimitsMock{},
			queryLimiter: noOpQueryLimiter,
			expectedErr:  fmt.Errorf("consistency check failed because some blocks were not queried: %s %s", block3.String(), block4.String()),
		},
		"multiple store-gateway instances have some missing blocks but queried from a replica during subsequent attempts": {
			finderResult: bucketindex.Blocks{
				{ID: block1},
				{ID: block2},
				{ID: block3},
				{ID: block4},
			},
			storeSetResponses: []interface{}{
				// First attempt returns a client whose response does not include all expected blocks.
				map[BlocksStoreClient][]ulid.ULID{
					&storeGatewayClientMock{remoteAddr: "1.1.1.1", mockedSeriesResponses: []*storepb.SeriesResponse{
						mockSeriesResponse(labels.Labels{metricNameLabel, series1Label}, minT, 1),
						mockHintsResponse(block1),
					}}: {block1, block3},
					&storeGatewayClientMock{remoteAddr: "2.2.2.2", mockedSeriesResponses: []*storepb.SeriesResponse{
						mockSeriesResponse(labels.Labels{metricNameLabel, series2Label}, minT, 2),
						mockHintsResponse(block2),
					}}: {block2, block4},
				},
				// Second attempt returns 1 missing block.
				map[BlocksStoreClient][]ulid.ULID{
					&storeGatewayClientMock{remoteAddr: "3.3.3.3", mockedSeriesResponses: []*storepb.SeriesResponse{
						mockSeriesResponse(labels.Labels{metricNameLabel, series1Label}, minT+1, 2),
						mockHintsResponse(block3),
					}}: {block3, block4},
				},
				// Third attempt returns the last missing block.
				map[BlocksStoreClient][]ulid.ULID{
					&storeGatewayClientMock{remoteAddr: "4.4.4.4", mockedSeriesResponses: []*storepb.SeriesResponse{
						mockSeriesResponse(labels.Labels{metricNameLabel, series2Label}, minT+1, 3),
						mockHintsResponse(block4),
					}}: {block4},
				},
			},
			limits:       &blocksStoreLimitsMock{},
			queryLimiter: noOpQueryLimiter,
			expectedSeries: []seriesResult{
				{
					lbls: labels.New(metricNameLabel, series1Label),
					values: []valueResult{
						{t: minT, v: 1},
						{t: minT + 1, v: 2},
					},
				}, {
					lbls: labels.New(metricNameLabel, series2Label),
					values: []valueResult{
						{t: minT, v: 2},
						{t: minT + 1, v: 3},
					},
				},
			},
			expectedMetrics: `
				# HELP cortex_querier_storegateway_instances_hit_per_query Number of store-gateway instances hit for a single query.
				# TYPE cortex_querier_storegateway_instances_hit_per_query histogram
				cortex_querier_storegateway_instances_hit_per_query_bucket{le="0"} 0
				cortex_querier_storegateway_instances_hit_per_query_bucket{le="1"} 0
				cortex_querier_storegateway_instances_hit_per_query_bucket{le="2"} 0
				cortex_querier_storegateway_instances_hit_per_query_bucket{le="3"} 0
				cortex_querier_storegateway_instances_hit_per_query_bucket{le="4"} 1
				cortex_querier_storegateway_instances_hit_per_query_bucket{le="5"} 1
				cortex_querier_storegateway_instances_hit_per_query_bucket{le="6"} 1
				cortex_querier_storegateway_instances_hit_per_query_bucket{le="7"} 1
				cortex_querier_storegateway_instances_hit_per_query_bucket{le="8"} 1
				cortex_querier_storegateway_instances_hit_per_query_bucket{le="9"} 1
				cortex_querier_storegateway_instances_hit_per_query_bucket{le="10"} 1
				cortex_querier_storegateway_instances_hit_per_query_bucket{le="+Inf"} 1
				cortex_querier_storegateway_instances_hit_per_query_sum 4
				cortex_querier_storegateway_instances_hit_per_query_count 1

				# HELP cortex_querier_storegateway_refetches_per_query Number of re-fetches attempted while querying store-gateway instances due to missing blocks.
				# TYPE cortex_querier_storegateway_refetches_per_query histogram
				cortex_querier_storegateway_refetches_per_query_bucket{le="0"} 0
				cortex_querier_storegateway_refetches_per_query_bucket{le="1"} 0
				cortex_querier_storegateway_refetches_per_query_bucket{le="2"} 1
				cortex_querier_storegateway_refetches_per_query_bucket{le="+Inf"} 1
				cortex_querier_storegateway_refetches_per_query_sum 2
				cortex_querier_storegateway_refetches_per_query_count 1
			`,
		},
		"max chunks per query limit greater then the number of chunks fetched": {
			finderResult: bucketindex.Blocks{
				{ID: block1},
				{ID: block2},
			},
			storeSetResponses: []interface{}{
				map[BlocksStoreClient][]ulid.ULID{
					&storeGatewayClientMock{remoteAddr: "1.1.1.1", mockedSeriesResponses: []*storepb.SeriesResponse{
						mockSeriesResponse(labels.Labels{metricNameLabel, series1Label}, minT, 1),
						mockSeriesResponse(labels.Labels{metricNameLabel, series1Label}, minT+1, 2),
						mockHintsResponse(block1, block2),
					}}: {block1, block2},
				},
			},
			limits:       &blocksStoreLimitsMock{maxChunksPerQuery: 3},
			queryLimiter: noOpQueryLimiter,
			expectedSeries: []seriesResult{
				{
					lbls: labels.New(metricNameLabel, series1Label),
					values: []valueResult{
						{t: minT, v: 1},
						{t: minT + 1, v: 2},
					},
				},
			},
		},
		"max chunks per query limit hit while fetching chunks at first attempt": {
			finderResult: bucketindex.Blocks{
				{ID: block1},
				{ID: block2},
			},
			storeSetResponses: []interface{}{
				map[BlocksStoreClient][]ulid.ULID{
					&storeGatewayClientMock{remoteAddr: "1.1.1.1", mockedSeriesResponses: []*storepb.SeriesResponse{
						mockSeriesResponse(labels.Labels{metricNameLabel, series1Label}, minT, 1),
						mockSeriesResponse(labels.Labels{metricNameLabel, series1Label}, minT+1, 2),
						mockHintsResponse(block1, block2),
					}}: {block1, block2},
				},
			},
			limits:       &blocksStoreLimitsMock{maxChunksPerQuery: 1},
			queryLimiter: noOpQueryLimiter,
			expectedErr:  validation.LimitError(fmt.Sprintf(errMaxChunksPerQueryLimit, fmt.Sprintf("{__name__=%q}", metricName), 1)),
		},
		"max chunks per query limit hit while fetching chunks at first attempt - global limit": {
			finderResult: bucketindex.Blocks{
				{ID: block1},
				{ID: block2},
			},
			storeSetResponses: []interface{}{
				map[BlocksStoreClient][]ulid.ULID{
					&storeGatewayClientMock{remoteAddr: "1.1.1.1", mockedSeriesResponses: []*storepb.SeriesResponse{
						mockSeriesResponse(labels.Labels{metricNameLabel, series1Label}, minT, 1),
						mockSeriesResponse(labels.Labels{metricNameLabel, series1Label}, minT+1, 2),
						mockHintsResponse(block1, block2),
					}}: {block1, block2},
				},
			},
			limits:       &blocksStoreLimitsMock{},
			queryLimiter: limiter.NewQueryLimiter(0, 0, 1),
			expectedErr:  validation.LimitError(fmt.Sprintf(limiter.ErrMaxChunksPerQueryLimit, 1)),
		},
		"max chunks per query limit hit while fetching chunks during subsequent attempts": {
			finderResult: bucketindex.Blocks{
				{ID: block1},
				{ID: block2},
				{ID: block3},
				{ID: block4},
			},
			storeSetResponses: []interface{}{
				// First attempt returns a client whose response does not include all expected blocks.
				map[BlocksStoreClient][]ulid.ULID{
					&storeGatewayClientMock{remoteAddr: "1.1.1.1", mockedSeriesResponses: []*storepb.SeriesResponse{
						mockSeriesResponse(labels.Labels{metricNameLabel, series1Label}, minT, 1),
						mockHintsResponse(block1),
					}}: {block1, block3},
					&storeGatewayClientMock{remoteAddr: "2.2.2.2", mockedSeriesResponses: []*storepb.SeriesResponse{
						mockSeriesResponse(labels.Labels{metricNameLabel, series2Label}, minT, 2),
						mockHintsResponse(block2),
					}}: {block2, block4},
				},
				// Second attempt returns 1 missing block.
				map[BlocksStoreClient][]ulid.ULID{
					&storeGatewayClientMock{remoteAddr: "3.3.3.3", mockedSeriesResponses: []*storepb.SeriesResponse{
						mockSeriesResponse(labels.Labels{metricNameLabel, series1Label}, minT+1, 2),
						mockHintsResponse(block3),
					}}: {block3, block4},
				},
				// Third attempt returns the last missing block.
				map[BlocksStoreClient][]ulid.ULID{
					&storeGatewayClientMock{remoteAddr: "4.4.4.4", mockedSeriesResponses: []*storepb.SeriesResponse{
						mockSeriesResponse(labels.Labels{metricNameLabel, series2Label}, minT+1, 3),
						mockHintsResponse(block4),
					}}: {block4},
				},
			},
			limits:       &blocksStoreLimitsMock{maxChunksPerQuery: 3},
			queryLimiter: noOpQueryLimiter,
			expectedErr:  validation.LimitError(fmt.Sprintf(errMaxChunksPerQueryLimit, fmt.Sprintf("{__name__=%q}", metricName), 3)),
		},
		"max chunks per query limit hit while fetching chunks during subsequent attempts - global": {
			finderResult: bucketindex.Blocks{
				{ID: block1},
				{ID: block2},
				{ID: block3},
				{ID: block4},
			},
			storeSetResponses: []interface{}{
				// First attempt returns a client whose response does not include all expected blocks.
				map[BlocksStoreClient][]ulid.ULID{
					&storeGatewayClientMock{remoteAddr: "1.1.1.1", mockedSeriesResponses: []*storepb.SeriesResponse{
						mockSeriesResponse(labels.Labels{metricNameLabel, series1Label}, minT, 1),
						mockHintsResponse(block1),
					}}: {block1, block3},
					&storeGatewayClientMock{remoteAddr: "2.2.2.2", mockedSeriesResponses: []*storepb.SeriesResponse{
						mockSeriesResponse(labels.Labels{metricNameLabel, series2Label}, minT, 2),
						mockHintsResponse(block2),
					}}: {block2, block4},
				},
				// Second attempt returns 1 missing block.
				map[BlocksStoreClient][]ulid.ULID{
					&storeGatewayClientMock{remoteAddr: "3.3.3.3", mockedSeriesResponses: []*storepb.SeriesResponse{
						mockSeriesResponse(labels.Labels{metricNameLabel, series1Label}, minT+1, 2),
						mockHintsResponse(block3),
					}}: {block3, block4},
				},
				// Third attempt returns the last missing block.
				map[BlocksStoreClient][]ulid.ULID{
					&storeGatewayClientMock{remoteAddr: "4.4.4.4", mockedSeriesResponses: []*storepb.SeriesResponse{
						mockSeriesResponse(labels.Labels{metricNameLabel, series2Label}, minT+1, 3),
						mockHintsResponse(block4),
					}}: {block4},
				},
			},
			limits:       &blocksStoreLimitsMock{},
			queryLimiter: limiter.NewQueryLimiter(0, 0, 3),
			expectedErr:  validation.LimitError(fmt.Sprintf(limiter.ErrMaxChunksPerQueryLimit, 3)),
		},
		"max series per query limit hit while fetching chunks": {
			finderResult: bucketindex.Blocks{
				{ID: block1},
				{ID: block2},
			},
			storeSetResponses: []interface{}{
				map[BlocksStoreClient][]ulid.ULID{
					&storeGatewayClientMock{remoteAddr: "1.1.1.1", mockedSeriesResponses: []*storepb.SeriesResponse{
						mockSeriesResponse(labels.Labels{metricNameLabel, series1Label}, minT, 1),
						mockSeriesResponse(labels.Labels{metricNameLabel, series2Label}, minT+1, 2),
						mockHintsResponse(block1, block2),
					}}: {block1, block2},
				},
			},
			limits:       &blocksStoreLimitsMock{},
			queryLimiter: limiter.NewQueryLimiter(1, 0, 0),
			expectedErr:  validation.LimitError(fmt.Sprintf(limiter.ErrMaxSeriesHit, 1)),
		},
		"max chunk bytes per query limit hit while fetching chunks": {
			finderResult: bucketindex.Blocks{
				{ID: block1},
				{ID: block2},
			},
			storeSetResponses: []interface{}{
				map[BlocksStoreClient][]ulid.ULID{
					&storeGatewayClientMock{remoteAddr: "1.1.1.1", mockedSeriesResponses: []*storepb.SeriesResponse{
						mockSeriesResponse(labels.Labels{metricNameLabel, series1Label}, minT, 1),
						mockSeriesResponse(labels.Labels{metricNameLabel, series1Label}, minT+1, 2),
						mockHintsResponse(block1, block2),
					}}: {block1, block2},
				},
			},
			limits:       &blocksStoreLimitsMock{maxChunksPerQuery: 1},
			queryLimiter: limiter.NewQueryLimiter(0, 8, 0),
			expectedErr:  validation.LimitError(fmt.Sprintf(limiter.ErrMaxChunkBytesHit, 8)),
		},
		"single tombstones exist and should filter the entire returned series": {
			finderResult: bucketindex.Blocks{
				{ID: block1},
				{ID: block2},
			},
			storeSetResponses: []interface{}{
				map[BlocksStoreClient][]ulid.ULID{
					&storeGatewayClientMock{remoteAddr: "1.1.1.1", mockedSeriesResponses: []*storepb.SeriesResponse{
						mockSeriesResponse(labels.Labels{metricNameLabel}, minT+1, 2),
						mockSeriesResponse(labels.Labels{metricNameLabel}, minT+2, 2),
						mockSeriesResponse(labels.Labels{metricNameLabel}, minT+3, 2),
						mockHintsResponse(block1),
					}}: {block1},
					&storeGatewayClientMock{remoteAddr: "2.2.2.2", mockedSeriesResponses: []*storepb.SeriesResponse{
						mockSeriesResponse(labels.Labels{metricNameLabel}, minT, 1),
						mockSeriesResponse(labels.Labels{metricNameLabel}, minT+1, 2),
						mockHintsResponse(block2),
					}}: {block2},
				},
			},
			limits:       &blocksStoreLimitsMock{},
			queryLimiter: noOpQueryLimiter,
			expectedSeries: []seriesResult{
				{
					lbls:   labels.New(metricNameLabel),
					values: []valueResult(nil),
				},
			},
			tombstoneSet: purger.NewTombstoneSet([]purger.DeleteRequest{
				{StartTime: model.Time(minT), EndTime: model.Time(minT + 3), Matchers: [][]*labels.Matcher{{metricNameMatcher}}}},
				model.Time(minT), model.Time(minT+3)),
		},
		"single tombstones exist and should filter part of returned series": {
			finderResult: bucketindex.Blocks{
				{ID: block1},
				{ID: block2},
			},
			storeSetResponses: []interface{}{
				map[BlocksStoreClient][]ulid.ULID{
					&storeGatewayClientMock{remoteAddr: "1.1.1.1", mockedSeriesResponses: []*storepb.SeriesResponse{
						mockSeriesResponse(labels.Labels{metricNameLabel}, minT+1, 2),
						mockSeriesResponse(labels.Labels{metricNameLabel}, minT+2, 3),
						mockSeriesResponse(labels.Labels{metricNameLabel}, minT+3, 4),
						mockHintsResponse(block1),
					}}: {block1},
					&storeGatewayClientMock{remoteAddr: "2.2.2.2", mockedSeriesResponses: []*storepb.SeriesResponse{
						mockSeriesResponse(labels.Labels{metricNameLabel}, minT, 1),
						mockSeriesResponse(labels.Labels{metricNameLabel}, minT+1, 2),
						mockHintsResponse(block2),
					}}: {block2},
				},
			},
			limits:       &blocksStoreLimitsMock{},
			queryLimiter: noOpQueryLimiter,
			expectedSeries: []seriesResult{
				{
					lbls: labels.New(metricNameLabel),
					values: []valueResult{
						{t: minT + 2, v: 3},
						{t: minT + 3, v: 4},
					},
				},
			},
			tombstoneSet: purger.NewTombstoneSet([]purger.DeleteRequest{
				{StartTime: model.Time(minT), EndTime: model.Time(minT + 1), Matchers: [][]*labels.Matcher{{metricNameMatcher}}}},
				model.Time(minT), model.Time(minT+1)),
		},
		"multiple tombstones exist for the same series and should filter part of returned series": {
			finderResult: bucketindex.Blocks{
				{ID: block1},
				{ID: block2},
			},
			storeSetResponses: []interface{}{
				map[BlocksStoreClient][]ulid.ULID{
					&storeGatewayClientMock{remoteAddr: "1.1.1.1", mockedSeriesResponses: []*storepb.SeriesResponse{
						mockSeriesResponse(labels.Labels{metricNameLabel}, minT+1, 2),
						mockSeriesResponse(labels.Labels{metricNameLabel}, minT+2, 3),
						mockSeriesResponse(labels.Labels{metricNameLabel}, minT+3, 4),
						mockSeriesResponse(labels.Labels{metricNameLabel}, minT+7, 2),
						mockSeriesResponse(labels.Labels{metricNameLabel}, minT+9, 2),
						mockSeriesResponse(labels.Labels{metricNameLabel}, minT+10, 3),

						mockHintsResponse(block1),
					}}: {block1},
					&storeGatewayClientMock{remoteAddr: "2.2.2.2", mockedSeriesResponses: []*storepb.SeriesResponse{
						mockSeriesResponse(labels.Labels{metricNameLabel}, minT, 1),
						mockSeriesResponse(labels.Labels{metricNameLabel}, minT+1, 2),
						mockSeriesResponse(labels.Labels{metricNameLabel}, minT+7, 2),
						mockSeriesResponse(labels.Labels{metricNameLabel}, minT+9, 2),
						mockSeriesResponse(labels.Labels{metricNameLabel}, minT+10, 3),

						mockHintsResponse(block2),
					}}: {block2},
				},
			},
			limits:       &blocksStoreLimitsMock{},
			queryLimiter: noOpQueryLimiter,
			expectedSeries: []seriesResult{
				{
					lbls: labels.New(metricNameLabel),
					values: []valueResult{
						{t: minT + 2, v: 3},
						{t: minT + 3, v: 4},
						{t: minT + 10, v: 3},
					},
				},
			},
			tombstoneSet: purger.NewTombstoneSet([]purger.DeleteRequest{
				{StartTime: model.Time(minT), EndTime: model.Time(minT + 1), Matchers: [][]*labels.Matcher{{metricNameMatcher}}},
				{StartTime: model.Time(minT + 6), EndTime: model.Time(minT + 9), Matchers: [][]*labels.Matcher{{metricNameMatcher}}}},
				model.Time(minT), model.Time(minT+9)),
		},
		"multiple tombstones exist for the different series and should filter part of returned series": {
			finderResult: bucketindex.Blocks{
				{ID: block1},
				{ID: block2},
			},
			storeSetResponses: []interface{}{
				map[BlocksStoreClient][]ulid.ULID{
					&storeGatewayClientMock{remoteAddr: "1.1.1.1", mockedSeriesResponses: []*storepb.SeriesResponse{
						mockSeriesResponse(labels.Labels{metricNameLabel}, minT+1, 2),
						mockSeriesResponse(labels.Labels{metricNameLabel}, minT+2, 3),
						mockSeriesResponse(labels.Labels{metricNameLabel}, minT+3, 4),
						mockSeriesResponse(labels.Labels{metricNameLabel}, minT+7, 2),
						mockSeriesResponse(labels.Labels{metricNameLabel}, minT+9, 2),
						mockSeriesResponse(labels.Labels{series2Label}, minT+10, 3),

						mockHintsResponse(block1),
					}}: {block1},
					&storeGatewayClientMock{remoteAddr: "2.2.2.2", mockedSeriesResponses: []*storepb.SeriesResponse{
						mockSeriesResponse(labels.Labels{metricNameLabel}, minT, 1),
						mockSeriesResponse(labels.Labels{metricNameLabel}, minT+1, 2),
						mockSeriesResponse(labels.Labels{series2Label}, minT+1, 1),
						mockSeriesResponse(labels.Labels{series2Label}, minT+7, 2),
						mockSeriesResponse(labels.Labels{series2Label}, minT+9, 2),
						mockSeriesResponse(labels.Labels{series2Label}, minT+10, 3),

						mockHintsResponse(block2),
					}}: {block2},
				},
			},
			limits:       &blocksStoreLimitsMock{},
			queryLimiter: noOpQueryLimiter,
			expectedSeries: []seriesResult{
				{
					lbls: labels.New(metricNameLabel),
					values: []valueResult{
						{t: minT + 2, v: 3},
						{t: minT + 3, v: 4},
						{t: minT + 7, v: 2},
						{t: minT + 9, v: 2},
					},
				},
				{
					lbls: labels.New(series2Label),
					values: []valueResult{
						{t: minT + 1, v: 1},
						{t: minT + 10, v: 3},
					},
				},
			},
			tombstoneSet: purger.NewTombstoneSet([]purger.DeleteRequest{
				{StartTime: model.Time(minT), EndTime: model.Time(minT + 1), Matchers: [][]*labels.Matcher{{metricNameMatcher}}},
				{StartTime: model.Time(minT + 6), EndTime: model.Time(minT + 9), Matchers: [][]*labels.Matcher{{seriesMatcher2}}}},
				model.Time(minT), model.Time(minT+9)),
		},
	}

	for testName, testData := range tests {
		t.Run(testName, func(t *testing.T) {
			ctx := limiter.AddQueryLimiterToContext(context.Background(), testData.queryLimiter)
			reg := prometheus.NewPedanticRegistry()
			stores := &blocksStoreSetMock{mockedResponses: testData.storeSetResponses}
			finder := &blocksFinderMock{}
			finder.On("GetBlocks", mock.Anything, "user-1", minT, maxT).Return(testData.finderResult, map[ulid.ULID]*bucketindex.BlockDeletionMark(nil), testData.finderErr)
			finder.On("GetTombstones", mock.Anything, "user-1", mock.Anything, mock.Anything).Return(testData.tombstoneSet, error(nil))

			q := &blocksStoreQuerier{
				ctx:         ctx,
				minT:        minT,
				maxT:        maxT,
				userID:      "user-1",
				finder:      finder,
				stores:      stores,
				consistency: NewBlocksConsistencyChecker(0, 0, log.NewNopLogger(), nil),
				logger:      log.NewNopLogger(),
				metrics:     newBlocksStoreQueryableMetrics(reg),
				limits:      testData.limits,
			}

			matchers := []*labels.Matcher{
				labels.MustNewMatcher(labels.MatchEqual, labels.MetricName, metricName),
			}

			set := q.Select(true, nil, matchers...)
			if testData.expectedErr != nil {
				assert.EqualError(t, set.Err(), testData.expectedErr.Error())
				assert.IsType(t, set.Err(), testData.expectedErr)
				assert.False(t, set.Next())
				assert.Nil(t, set.Warnings())
				return
			}

			require.NoError(t, set.Err())
			assert.Len(t, set.Warnings(), 0)

			// Read all returned series and their values.
			var actualSeries []seriesResult
			for set.Next() {
				var actualValues []valueResult

				it := set.At().Iterator()
				for it.Next() {
					t, v := it.At()
					actualValues = append(actualValues, valueResult{
						t: t,
						v: v,
					})
				}

				require.NoError(t, it.Err())

				actualSeries = append(actualSeries, seriesResult{
					lbls:   set.At().Labels(),
					values: actualValues,
				})
			}
			require.NoError(t, set.Err())
			assert.Equal(t, testData.expectedSeries, actualSeries)

			// Assert on metrics (optional, only for test cases defining it).
			if testData.expectedMetrics != "" {
				assert.NoError(t, testutil.GatherAndCompare(reg, strings.NewReader(testData.expectedMetrics)))
			}
		})
	}
}

func TestBlocksStoreQuerier_Labels(t *testing.T) {
	const (
		metricName = "test_metric"
		minT       = int64(10)
		maxT       = int64(20)
	)

	var (
		block1  = ulid.MustNew(1, nil)
		block2  = ulid.MustNew(2, nil)
		block3  = ulid.MustNew(3, nil)
		block4  = ulid.MustNew(4, nil)
		series1 = labels.FromMap(map[string]string{
			labels.MetricName: metricName + "_1",
			"series1":         "1",
		})
		series2 = labels.FromMap(map[string]string{
			labels.MetricName: metricName + "_2",
			"series2":         "1",
		})
	)

	tests := map[string]struct {
		finderResult        bucketindex.Blocks
		finderErr           error
		storeSetResponses   []interface{}
		expectedLabelNames  []string
		expectedLabelValues []string // For __name__
		expectedErr         string
		expectedMetrics     string
	}{
		"no block in the storage matching the query time range": {
			finderResult: nil,
			expectedErr:  "",
		},
		"error while finding blocks matching the query time range": {
			finderErr:   errors.New("unable to find blocks"),
			expectedErr: "unable to find blocks",
		},
		"error while getting clients to query the store-gateway": {
			finderResult: bucketindex.Blocks{
				{ID: block1},
				{ID: block2},
			},
			storeSetResponses: []interface{}{
				errors.New("no client found"),
			},
			expectedErr: "no client found",
		},
		"a single store-gateway instance holds the required blocks": {
			finderResult: bucketindex.Blocks{
				{ID: block1},
				{ID: block2},
			},
			storeSetResponses: []interface{}{
				map[BlocksStoreClient][]ulid.ULID{
					&storeGatewayClientMock{
						remoteAddr: "1.1.1.1",
						mockedLabelNamesResponse: &storepb.LabelNamesResponse{
							Names:    namesFromSeries(series1, series2),
							Warnings: []string{},
							Hints:    mockNamesHints(block1, block2),
						},
						mockedLabelValuesResponse: &storepb.LabelValuesResponse{
							Values:   valuesFromSeries(labels.MetricName, series1, series2),
							Warnings: []string{},
							Hints:    mockValuesHints(block1, block2),
						},
					}: {block1, block2},
				},
			},
			expectedLabelNames:  namesFromSeries(series1, series2),
			expectedLabelValues: valuesFromSeries(labels.MetricName, series1, series2),
		},
		"multiple store-gateway instances holds the required blocks without overlapping series": {
			finderResult: bucketindex.Blocks{
				{ID: block1},
				{ID: block2},
			},
			storeSetResponses: []interface{}{
				map[BlocksStoreClient][]ulid.ULID{
					&storeGatewayClientMock{
						remoteAddr: "1.1.1.1",
						mockedLabelNamesResponse: &storepb.LabelNamesResponse{
							Names:    namesFromSeries(series1),
							Warnings: []string{},
							Hints:    mockNamesHints(block1),
						},
						mockedLabelValuesResponse: &storepb.LabelValuesResponse{
							Values:   valuesFromSeries(labels.MetricName, series1),
							Warnings: []string{},
							Hints:    mockValuesHints(block1),
						},
					}: {block1},
					&storeGatewayClientMock{
						remoteAddr: "2.2.2.2",
						mockedLabelNamesResponse: &storepb.LabelNamesResponse{
							Names:    namesFromSeries(series2),
							Warnings: []string{},
							Hints:    mockNamesHints(block2),
						},
						mockedLabelValuesResponse: &storepb.LabelValuesResponse{
							Values:   valuesFromSeries(labels.MetricName, series2),
							Warnings: []string{},
							Hints:    mockValuesHints(block2),
						},
					}: {block2},
				},
			},
			expectedLabelNames:  namesFromSeries(series1, series2),
			expectedLabelValues: valuesFromSeries(labels.MetricName, series1, series2),
		},
		"multiple store-gateway instances holds the required blocks with overlapping series (single returned series)": {
			finderResult: bucketindex.Blocks{
				{ID: block1},
				{ID: block2},
			},
			storeSetResponses: []interface{}{
				map[BlocksStoreClient][]ulid.ULID{
					&storeGatewayClientMock{
						remoteAddr: "1.1.1.1",
						mockedLabelNamesResponse: &storepb.LabelNamesResponse{
							Names:    namesFromSeries(series1),
							Warnings: []string{},
							Hints:    mockNamesHints(block1),
						},
						mockedLabelValuesResponse: &storepb.LabelValuesResponse{
							Values:   valuesFromSeries(labels.MetricName, series1),
							Warnings: []string{},
							Hints:    mockValuesHints(block1),
						},
					}: {block1},
					&storeGatewayClientMock{
						remoteAddr: "2.2.2.2",
						mockedLabelNamesResponse: &storepb.LabelNamesResponse{
							Names:    namesFromSeries(series1),
							Warnings: []string{},
							Hints:    mockNamesHints(block2),
						},
						mockedLabelValuesResponse: &storepb.LabelValuesResponse{
							Values:   valuesFromSeries(labels.MetricName, series1),
							Warnings: []string{},
							Hints:    mockValuesHints(block2),
						},
					}: {block2},
				},
			},
			expectedLabelNames:  namesFromSeries(series1),
			expectedLabelValues: valuesFromSeries(labels.MetricName, series1),
		},
		"multiple store-gateway instances holds the required blocks with overlapping series (multiple returned series)": {
			finderResult: bucketindex.Blocks{
				{ID: block1},
				{ID: block2},
			},
			// Block1 has series1 and series2
			// Block2 has only series1
			// Block3 has only series2
			storeSetResponses: []interface{}{
				map[BlocksStoreClient][]ulid.ULID{
					&storeGatewayClientMock{
						remoteAddr: "1.1.1.1",
						mockedLabelNamesResponse: &storepb.LabelNamesResponse{
							Names:    namesFromSeries(series1, series2),
							Warnings: []string{},
							Hints:    mockNamesHints(block1),
						},
						mockedLabelValuesResponse: &storepb.LabelValuesResponse{
							Values:   valuesFromSeries(labels.MetricName, series1, series2),
							Warnings: []string{},
							Hints:    mockValuesHints(block1),
						},
					}: {block1},
					&storeGatewayClientMock{
						remoteAddr: "2.2.2.2",
						mockedLabelNamesResponse: &storepb.LabelNamesResponse{
							Names:    namesFromSeries(series1),
							Warnings: []string{},
							Hints:    mockNamesHints(block2),
						},
						mockedLabelValuesResponse: &storepb.LabelValuesResponse{
							Values:   valuesFromSeries(labels.MetricName, series1),
							Warnings: []string{},
							Hints:    mockValuesHints(block2),
						},
					}: {block2},
					&storeGatewayClientMock{
						remoteAddr: "3.3.3.3",
						mockedLabelNamesResponse: &storepb.LabelNamesResponse{
							Names:    namesFromSeries(series2),
							Warnings: []string{},
							Hints:    mockNamesHints(block3),
						},
						mockedLabelValuesResponse: &storepb.LabelValuesResponse{
							Values:   valuesFromSeries(labels.MetricName, series2),
							Warnings: []string{},
							Hints:    mockValuesHints(block3),
						},
					}: {block3},
				},
			},
			expectedLabelNames:  namesFromSeries(series1, series2),
			expectedLabelValues: valuesFromSeries(labels.MetricName, series1, series2),
			expectedMetrics: `
				# HELP cortex_querier_storegateway_instances_hit_per_query Number of store-gateway instances hit for a single query.
				# TYPE cortex_querier_storegateway_instances_hit_per_query histogram
				cortex_querier_storegateway_instances_hit_per_query_bucket{le="0"} 0
				cortex_querier_storegateway_instances_hit_per_query_bucket{le="1"} 0
				cortex_querier_storegateway_instances_hit_per_query_bucket{le="2"} 0
				cortex_querier_storegateway_instances_hit_per_query_bucket{le="3"} 1
				cortex_querier_storegateway_instances_hit_per_query_bucket{le="4"} 1
				cortex_querier_storegateway_instances_hit_per_query_bucket{le="5"} 1
				cortex_querier_storegateway_instances_hit_per_query_bucket{le="6"} 1
				cortex_querier_storegateway_instances_hit_per_query_bucket{le="7"} 1
				cortex_querier_storegateway_instances_hit_per_query_bucket{le="8"} 1
				cortex_querier_storegateway_instances_hit_per_query_bucket{le="9"} 1
				cortex_querier_storegateway_instances_hit_per_query_bucket{le="10"} 1
				cortex_querier_storegateway_instances_hit_per_query_bucket{le="+Inf"} 1
				cortex_querier_storegateway_instances_hit_per_query_sum 3
				cortex_querier_storegateway_instances_hit_per_query_count 1

				# HELP cortex_querier_storegateway_refetches_per_query Number of re-fetches attempted while querying store-gateway instances due to missing blocks.
				# TYPE cortex_querier_storegateway_refetches_per_query histogram
				cortex_querier_storegateway_refetches_per_query_bucket{le="0"} 1
				cortex_querier_storegateway_refetches_per_query_bucket{le="1"} 1
				cortex_querier_storegateway_refetches_per_query_bucket{le="2"} 1
				cortex_querier_storegateway_refetches_per_query_bucket{le="+Inf"} 1
				cortex_querier_storegateway_refetches_per_query_sum 0
				cortex_querier_storegateway_refetches_per_query_count 1
			`,
		},
		"a single store-gateway instance has some missing blocks (consistency check failed)": {
			finderResult: bucketindex.Blocks{
				{ID: block1},
				{ID: block2},
			},
			storeSetResponses: []interface{}{
				// First attempt returns a client whose response does not include all expected blocks.
				map[BlocksStoreClient][]ulid.ULID{
					&storeGatewayClientMock{
						remoteAddr: "1.1.1.1",
						mockedLabelNamesResponse: &storepb.LabelNamesResponse{
							Names:    namesFromSeries(series1),
							Warnings: []string{},
							Hints:    mockNamesHints(block1),
						},
						mockedLabelValuesResponse: &storepb.LabelValuesResponse{
							Values:   valuesFromSeries(labels.MetricName, series1),
							Warnings: []string{},
							Hints:    mockValuesHints(block1),
						},
					}: {block1},
				},
				// Second attempt returns an error because there are no other store-gateways left.
				errors.New("no store-gateway remaining after exclude"),
			},
			expectedErr: fmt.Sprintf("consistency check failed because some blocks were not queried: %s", block2.String()),
		},
		"multiple store-gateway instances have some missing blocks (consistency check failed)": {
			finderResult: bucketindex.Blocks{
				{ID: block1},
				{ID: block2},
				{ID: block3},
				{ID: block4},
			},
			storeSetResponses: []interface{}{
				// First attempt returns a client whose response does not include all expected blocks.
				map[BlocksStoreClient][]ulid.ULID{
					&storeGatewayClientMock{
						remoteAddr: "1.1.1.1",
						mockedLabelNamesResponse: &storepb.LabelNamesResponse{
							Names:    namesFromSeries(series1),
							Warnings: []string{},
							Hints:    mockNamesHints(block1),
						},
						mockedLabelValuesResponse: &storepb.LabelValuesResponse{
							Values:   valuesFromSeries(labels.MetricName, series1),
							Warnings: []string{},
							Hints:    mockValuesHints(block1),
						},
					}: {block1},
					&storeGatewayClientMock{
						remoteAddr: "2.2.2.2",
						mockedLabelNamesResponse: &storepb.LabelNamesResponse{
							Names:    namesFromSeries(series2),
							Warnings: []string{},
							Hints:    mockNamesHints(block2),
						},
						mockedLabelValuesResponse: &storepb.LabelValuesResponse{
							Values:   valuesFromSeries(labels.MetricName, series2),
							Warnings: []string{},
							Hints:    mockValuesHints(block2),
						},
					}: {block2},
				},
				// Second attempt returns an error because there are no other store-gateways left.
				errors.New("no store-gateway remaining after exclude"),
			},
			expectedErr: fmt.Sprintf("consistency check failed because some blocks were not queried: %s %s", block3.String(), block4.String()),
		},
		"multiple store-gateway instances have some missing blocks but queried from a replica during subsequent attempts": {
			// Block1 has series1
			// Block2 has series2
			// Block3 has series1 and series2
			// Block4 has no series (poor lonely block)
			finderResult: bucketindex.Blocks{
				{ID: block1},
				{ID: block2},
				{ID: block3},
				{ID: block4},
			},
			storeSetResponses: []interface{}{
				// First attempt returns a client whose response does not include all expected blocks.
				map[BlocksStoreClient][]ulid.ULID{
					&storeGatewayClientMock{
						remoteAddr: "1.1.1.1",
						mockedLabelNamesResponse: &storepb.LabelNamesResponse{
							Names:    namesFromSeries(series1),
							Warnings: []string{},
							Hints:    mockNamesHints(block1),
						},
						mockedLabelValuesResponse: &storepb.LabelValuesResponse{
							Values:   valuesFromSeries(labels.MetricName, series1),
							Warnings: []string{},
							Hints:    mockValuesHints(block1),
						},
					}: {block1, block3},
					&storeGatewayClientMock{
						remoteAddr: "2.2.2.2",
						mockedLabelNamesResponse: &storepb.LabelNamesResponse{
							Names:    namesFromSeries(series2),
							Warnings: []string{},
							Hints:    mockNamesHints(block2),
						},
						mockedLabelValuesResponse: &storepb.LabelValuesResponse{
							Values:   valuesFromSeries(labels.MetricName, series2),
							Warnings: []string{},
							Hints:    mockValuesHints(block2),
						},
					}: {block2, block4},
				},
				// Second attempt returns 1 missing block.
				map[BlocksStoreClient][]ulid.ULID{
					&storeGatewayClientMock{
						remoteAddr: "3.3.3.3",
						mockedLabelNamesResponse: &storepb.LabelNamesResponse{
							Names:    namesFromSeries(series1, series2),
							Warnings: []string{},
							Hints:    mockNamesHints(block3),
						},
						mockedLabelValuesResponse: &storepb.LabelValuesResponse{
							Values:   valuesFromSeries(labels.MetricName, series1, series2),
							Warnings: []string{},
							Hints:    mockValuesHints(block3),
						},
					}: {block3, block4},
				},
				// Third attempt returns the last missing block.
				map[BlocksStoreClient][]ulid.ULID{
					&storeGatewayClientMock{
						remoteAddr: "4.4.4.4",
						mockedLabelNamesResponse: &storepb.LabelNamesResponse{
							Names:    []string{},
							Warnings: []string{},
							Hints:    mockNamesHints(block4),
						},
						mockedLabelValuesResponse: &storepb.LabelValuesResponse{
							Values:   []string{},
							Warnings: []string{},
							Hints:    mockValuesHints(block4),
						},
					}: {block4},
				},
			},
			expectedLabelNames:  namesFromSeries(series1, series2),
			expectedLabelValues: valuesFromSeries(labels.MetricName, series1, series2),
			expectedMetrics: `
				# HELP cortex_querier_storegateway_instances_hit_per_query Number of store-gateway instances hit for a single query.
				# TYPE cortex_querier_storegateway_instances_hit_per_query histogram
				cortex_querier_storegateway_instances_hit_per_query_bucket{le="0"} 0
				cortex_querier_storegateway_instances_hit_per_query_bucket{le="1"} 0
				cortex_querier_storegateway_instances_hit_per_query_bucket{le="2"} 0
				cortex_querier_storegateway_instances_hit_per_query_bucket{le="3"} 0
				cortex_querier_storegateway_instances_hit_per_query_bucket{le="4"} 1
				cortex_querier_storegateway_instances_hit_per_query_bucket{le="5"} 1
				cortex_querier_storegateway_instances_hit_per_query_bucket{le="6"} 1
				cortex_querier_storegateway_instances_hit_per_query_bucket{le="7"} 1
				cortex_querier_storegateway_instances_hit_per_query_bucket{le="8"} 1
				cortex_querier_storegateway_instances_hit_per_query_bucket{le="9"} 1
				cortex_querier_storegateway_instances_hit_per_query_bucket{le="10"} 1
				cortex_querier_storegateway_instances_hit_per_query_bucket{le="+Inf"} 1
				cortex_querier_storegateway_instances_hit_per_query_sum 4
				cortex_querier_storegateway_instances_hit_per_query_count 1

				# HELP cortex_querier_storegateway_refetches_per_query Number of re-fetches attempted while querying store-gateway instances due to missing blocks.
				# TYPE cortex_querier_storegateway_refetches_per_query histogram
				cortex_querier_storegateway_refetches_per_query_bucket{le="0"} 0
				cortex_querier_storegateway_refetches_per_query_bucket{le="1"} 0
				cortex_querier_storegateway_refetches_per_query_bucket{le="2"} 1
				cortex_querier_storegateway_refetches_per_query_bucket{le="+Inf"} 1
				cortex_querier_storegateway_refetches_per_query_sum 2
				cortex_querier_storegateway_refetches_per_query_count 1
			`,
		},
	}

	for testName, testData := range tests {
		t.Run(testName, func(t *testing.T) {
			// Splitting it because we need a new registry for names and values.
			// And also the initial expectedErr checking needs to be done for both.
			for _, testFunc := range []string{"LabelNames", "LabelValues"} {
				ctx := context.Background()
				reg := prometheus.NewPedanticRegistry()
				stores := &blocksStoreSetMock{mockedResponses: testData.storeSetResponses}
				finder := &blocksFinderMock{}
				finder.On("GetBlocks", mock.Anything, "user-1", minT, maxT).Return(testData.finderResult, map[ulid.ULID]*bucketindex.BlockDeletionMark(nil), testData.finderErr)
				finder.On("GetTombstones", mock.Anything, "user-1", mock.Anything, mock.Anything).Return(purger.NewTombstoneSet(nil, 0, 0), error(nil))

				q := &blocksStoreQuerier{
					ctx:         ctx,
					minT:        minT,
					maxT:        maxT,
					userID:      "user-1",
					finder:      finder,
					stores:      stores,
					consistency: NewBlocksConsistencyChecker(0, 0, log.NewNopLogger(), nil),
					logger:      log.NewNopLogger(),
					metrics:     newBlocksStoreQueryableMetrics(reg),
					limits:      &blocksStoreLimitsMock{},
				}

				if testFunc == "LabelNames" {
					names, warnings, err := q.LabelNames()
					if testData.expectedErr != "" {
						require.Equal(t, testData.expectedErr, err.Error())
						continue
					}

					require.NoError(t, err)
					require.Equal(t, 0, len(warnings))
					require.Equal(t, testData.expectedLabelNames, names)

					// Assert on metrics (optional, only for test cases defining it).
					if testData.expectedMetrics != "" {
						assert.NoError(t, testutil.GatherAndCompare(reg, strings.NewReader(testData.expectedMetrics)))
					}
				}

				if testFunc == "LabelValues" {
					values, warnings, err := q.LabelValues(labels.MetricName)
					if testData.expectedErr != "" {
						require.Equal(t, testData.expectedErr, err.Error())
						continue
					}

					require.NoError(t, err)
					require.Equal(t, 0, len(warnings))
					require.Equal(t, testData.expectedLabelValues, values)

					// Assert on metrics (optional, only for test cases defining it).
					if testData.expectedMetrics != "" {
						assert.NoError(t, testutil.GatherAndCompare(reg, strings.NewReader(testData.expectedMetrics)))
					}
				}
			}
		})
	}
}

func TestBlocksStoreQuerier_SelectSortedShouldHonorQueryStoreAfter(t *testing.T) {
	now := time.Now()

	tests := map[string]struct {
		queryStoreAfter time.Duration
		queryMinT       int64
		queryMaxT       int64
		expectedMinT    int64
		expectedMaxT    int64
	}{
		"should not manipulate query time range if queryStoreAfter is disabled": {
			queryStoreAfter: 0,
			queryMinT:       util.TimeToMillis(now.Add(-100 * time.Minute)),
			queryMaxT:       util.TimeToMillis(now.Add(-30 * time.Minute)),
			expectedMinT:    util.TimeToMillis(now.Add(-100 * time.Minute)),
			expectedMaxT:    util.TimeToMillis(now.Add(-30 * time.Minute)),
		},
		"should not manipulate query time range if queryStoreAfter is enabled but query max time is older": {
			queryStoreAfter: time.Hour,
			queryMinT:       util.TimeToMillis(now.Add(-100 * time.Minute)),
			queryMaxT:       util.TimeToMillis(now.Add(-70 * time.Minute)),
			expectedMinT:    util.TimeToMillis(now.Add(-100 * time.Minute)),
			expectedMaxT:    util.TimeToMillis(now.Add(-70 * time.Minute)),
		},
		"should manipulate query time range if queryStoreAfter is enabled and query max time is recent": {
			queryStoreAfter: time.Hour,
			queryMinT:       util.TimeToMillis(now.Add(-100 * time.Minute)),
			queryMaxT:       util.TimeToMillis(now.Add(-30 * time.Minute)),
			expectedMinT:    util.TimeToMillis(now.Add(-100 * time.Minute)),
			expectedMaxT:    util.TimeToMillis(now.Add(-60 * time.Minute)),
		},
		"should skip the query if the query min time is more recent than queryStoreAfter": {
			queryStoreAfter: time.Hour,
			queryMinT:       util.TimeToMillis(now.Add(-50 * time.Minute)),
			queryMaxT:       util.TimeToMillis(now.Add(-20 * time.Minute)),
			expectedMinT:    0,
			expectedMaxT:    0,
		},
	}

	for testName, testData := range tests {
		t.Run(testName, func(t *testing.T) {
			finder := &blocksFinderMock{}
			finder.On("GetBlocks", mock.Anything, "user-1", mock.Anything, mock.Anything).Return(bucketindex.Blocks(nil), map[ulid.ULID]*bucketindex.BlockDeletionMark(nil), error(nil))
			finder.On("GetTombstones", mock.Anything, "user-1", mock.Anything, mock.Anything).Return(purger.NewTombstoneSet(nil, 0, 0), error(nil))

			q := &blocksStoreQuerier{
				ctx:             context.Background(),
				minT:            testData.queryMinT,
				maxT:            testData.queryMaxT,
				userID:          "user-1",
				finder:          finder,
				stores:          &blocksStoreSetMock{},
				consistency:     NewBlocksConsistencyChecker(0, 0, log.NewNopLogger(), nil),
				logger:          log.NewNopLogger(),
				metrics:         newBlocksStoreQueryableMetrics(nil),
				limits:          &blocksStoreLimitsMock{},
				queryStoreAfter: testData.queryStoreAfter,
			}

			sp := &storage.SelectHints{
				Start: testData.queryMinT,
				End:   testData.queryMaxT,
			}

			set := q.selectSorted(sp)
			require.NoError(t, set.Err())

			if testData.expectedMinT == 0 && testData.expectedMaxT == 0 {
				assert.Len(t, finder.Calls, 0)
			} else {
				require.Len(t, finder.Calls, 1)
				assert.Equal(t, testData.expectedMinT, finder.Calls[0].Arguments.Get(2))
				assert.InDelta(t, testData.expectedMaxT, finder.Calls[0].Arguments.Get(3), float64(5*time.Second.Milliseconds()))
			}
		})
	}
}

func TestBlocksStoreQuerier_PromQLExecution(t *testing.T) {
	block1 := ulid.MustNew(1, nil)
	block2 := ulid.MustNew(2, nil)
	series1 := []labelpb.ZLabel{{Name: "__name__", Value: "metric_1"}}
	series2 := []labelpb.ZLabel{{Name: "__name__", Value: "metric_2"}}

	series1Samples := []promql.Point{
		{T: 1589759955000, V: 1},
		{T: 1589759970000, V: 1},
		{T: 1589759985000, V: 1},
		{T: 1589760000000, V: 1},
		{T: 1589760015000, V: 1},
		{T: 1589760030000, V: 1},
	}

	series2Samples := []promql.Point{
		{T: 1589759955000, V: 2},
		{T: 1589759970000, V: 2},
		{T: 1589759985000, V: 2},
		{T: 1589760000000, V: 2},
		{T: 1589760015000, V: 2},
		{T: 1589760030000, V: 2},
	}

	// Mock the finder to simulate we need to query two blocks.
	finder := &blocksFinderMock{
		Service: services.NewIdleService(nil, nil),
	}
	finder.On("GetBlocks", mock.Anything, "user-1", mock.Anything, mock.Anything).Return(bucketindex.Blocks{
		{ID: block1},
		{ID: block2},
	}, map[ulid.ULID]*bucketindex.BlockDeletionMark(nil), error(nil))
	finder.On("GetTombstones", mock.Anything, "user-1", mock.Anything, mock.Anything).Return(purger.NewTombstoneSet(nil, 0, 0), error(nil))

	// Mock the store to simulate each block is queried from a different store-gateway.
	gateway1 := &storeGatewayClientMock{remoteAddr: "1.1.1.1", mockedSeriesResponses: []*storepb.SeriesResponse{
		{
			Result: &storepb.SeriesResponse_Series{
				Series: &storepb.Series{
					Labels: series1,
					Chunks: []storepb.AggrChunk{
						createAggrChunkWithSamples(series1Samples[:3]...), // First half.
					},
				},
			},
		}, {
			Result: &storepb.SeriesResponse_Series{
				Series: &storepb.Series{
					Labels: series2,
					Chunks: []storepb.AggrChunk{
						createAggrChunkWithSamples(series2Samples[:3]...),
					},
				},
			},
		},
		mockHintsResponse(block1),
	}}

	gateway2 := &storeGatewayClientMock{remoteAddr: "2.2.2.2", mockedSeriesResponses: []*storepb.SeriesResponse{
		{
			Result: &storepb.SeriesResponse_Series{
				Series: &storepb.Series{
					Labels: series1,
					Chunks: []storepb.AggrChunk{
						createAggrChunkWithSamples(series1Samples[3:]...), // Second half.
					},
				},
			},
		}, {
			Result: &storepb.SeriesResponse_Series{
				Series: &storepb.Series{
					Labels: series2,
					Chunks: []storepb.AggrChunk{
						createAggrChunkWithSamples(series2Samples[3:]...),
					},
				},
			},
		},
		mockHintsResponse(block2),
	}}

	stores := &blocksStoreSetMock{
		Service: services.NewIdleService(nil, nil),
		mockedResponses: []interface{}{
			map[BlocksStoreClient][]ulid.ULID{
				gateway1: {block1},
				gateway2: {block2},
			},
		},
	}

	// Instance the querier that will be executed to run the query.
	logger := log.NewNopLogger()
	queryable, err := NewBlocksStoreQueryable(stores, finder, NewBlocksConsistencyChecker(0, 0, logger, nil), &blocksStoreLimitsMock{}, 0, logger, nil)
	require.NoError(t, err)
	require.NoError(t, services.StartAndAwaitRunning(context.Background(), queryable))
	defer services.StopAndAwaitTerminated(context.Background(), queryable) // nolint:errcheck

	engine := promql.NewEngine(promql.EngineOpts{
		Logger:     logger,
		Timeout:    10 * time.Second,
		MaxSamples: 1e6,
	})

	// Run a query.
	q, err := engine.NewRangeQuery(queryable, `{__name__=~"metric.*"}`, time.Unix(1589759955, 0), time.Unix(1589760030, 0), 15*time.Second)
	require.NoError(t, err)

	ctx := user.InjectOrgID(context.Background(), "user-1")
	res := q.Exec(ctx)
	require.NoError(t, err)
	require.NoError(t, res.Err)

	matrix, err := res.Matrix()
	require.NoError(t, err)
	require.Len(t, matrix, 2)

	assert.Equal(t, labelpb.ZLabelsToPromLabels(series1), matrix[0].Metric)
	assert.Equal(t, labelpb.ZLabelsToPromLabels(series2), matrix[1].Metric)
	assert.Equal(t, series1Samples, matrix[0].Points)
	assert.Equal(t, series2Samples, matrix[1].Points)
}

type blocksStoreSetMock struct {
	services.Service

	mockedResponses []interface{}
	nextResult      int
}

func (m *blocksStoreSetMock) GetClientsFor(_ string, _ []ulid.ULID, _ map[ulid.ULID][]string) (map[BlocksStoreClient][]ulid.ULID, error) {
	if m.nextResult >= len(m.mockedResponses) {
		panic("not enough mocked results")
	}

	res := m.mockedResponses[m.nextResult]
	m.nextResult++

	if err, ok := res.(error); ok {
		return nil, err
	}
	if clients, ok := res.(map[BlocksStoreClient][]ulid.ULID); ok {
		return clients, nil
	}

	return nil, errors.New("unknown data type in the mocked result")
}

type blocksFinderMock struct {
	services.Service
	mock.Mock
}

func (m *blocksFinderMock) GetBlocks(ctx context.Context, userID string, minT, maxT int64) (bucketindex.Blocks, map[ulid.ULID]*bucketindex.BlockDeletionMark, error) {
	args := m.Called(ctx, userID, minT, maxT)
	return args.Get(0).(bucketindex.Blocks), args.Get(1).(map[ulid.ULID]*bucketindex.BlockDeletionMark), args.Error(2)
}

func (m *blocksFinderMock) GetTombstones(ctx context.Context, userID string, minT, maxT int64) (*purger.TombstonesSet, error) {
	args := m.Called(ctx, userID, minT, maxT)
	return args.Get(0).(*purger.TombstonesSet), args.Error(1)
}

type storeGatewayClientMock struct {
	remoteAddr                string
	mockedSeriesResponses     []*storepb.SeriesResponse
	mockedLabelNamesResponse  *storepb.LabelNamesResponse
	mockedLabelValuesResponse *storepb.LabelValuesResponse
}

func (m *storeGatewayClientMock) Series(ctx context.Context, in *storepb.SeriesRequest, opts ...grpc.CallOption) (storegatewaypb.StoreGateway_SeriesClient, error) {
	seriesClient := &storeGatewaySeriesClientMock{
		mockedResponses: m.mockedSeriesResponses,
	}

	return seriesClient, nil
}

func (m *storeGatewayClientMock) LabelNames(context.Context, *storepb.LabelNamesRequest, ...grpc.CallOption) (*storepb.LabelNamesResponse, error) {
	return m.mockedLabelNamesResponse, nil
}

func (m *storeGatewayClientMock) LabelValues(context.Context, *storepb.LabelValuesRequest, ...grpc.CallOption) (*storepb.LabelValuesResponse, error) {
	return m.mockedLabelValuesResponse, nil
}

func (m *storeGatewayClientMock) RemoteAddress() string {
	return m.remoteAddr
}

type storeGatewaySeriesClientMock struct {
	grpc.ClientStream

	mockedResponses []*storepb.SeriesResponse
}

func (m *storeGatewaySeriesClientMock) Recv() (*storepb.SeriesResponse, error) {
	// Ensure some concurrency occurs.
	time.Sleep(10 * time.Millisecond)

	if len(m.mockedResponses) == 0 {
		return nil, io.EOF
	}

	res := m.mockedResponses[0]
	m.mockedResponses = m.mockedResponses[1:]
	return res, nil
}

type blocksStoreLimitsMock struct {
	maxChunksPerQuery           int
	storeGatewayTenantShardSize int
}

func (m *blocksStoreLimitsMock) MaxChunksPerQueryFromStore(_ string) int {
	return m.maxChunksPerQuery
}

func (m *blocksStoreLimitsMock) StoreGatewayTenantShardSize(_ string) int {
	return m.storeGatewayTenantShardSize
}

func (m *blocksStoreLimitsMock) S3SSEType(_ string) string {
	return ""
}

func (m *blocksStoreLimitsMock) S3SSEKMSKeyID(_ string) string {
	return ""
}

func (m *blocksStoreLimitsMock) S3SSEKMSEncryptionContext(_ string) string {
	return ""
}

func mockSeriesResponse(lbls labels.Labels, timeMillis int64, value float64) *storepb.SeriesResponse {
	// Generate a chunk containing a single value (for simplicity).
	chunk := chunkenc.NewXORChunk()
	appender, err := chunk.Appender()
	if err != nil {
		panic(err)
	}
	appender.Append(timeMillis, value)
	chunkData := chunk.Bytes()

	return &storepb.SeriesResponse{
		Result: &storepb.SeriesResponse_Series{
			Series: &storepb.Series{
				Labels: labelpb.ZLabelsFromPromLabels(lbls),
				Chunks: []storepb.AggrChunk{
					{MinTime: timeMillis, MaxTime: timeMillis, Raw: &storepb.Chunk{Type: storepb.Chunk_XOR, Data: chunkData}},
				},
			},
		},
	}
}

func mockHintsResponse(ids ...ulid.ULID) *storepb.SeriesResponse {
	hints := &hintspb.SeriesResponseHints{}
	for _, id := range ids {
		hints.AddQueriedBlock(id)
	}

	any, err := types.MarshalAny(hints)
	if err != nil {
		panic(err)
	}

	return &storepb.SeriesResponse{
		Result: &storepb.SeriesResponse_Hints{
			Hints: any,
		},
	}
}

func mockNamesHints(ids ...ulid.ULID) *types.Any {
	hints := &hintspb.LabelNamesResponseHints{}
	for _, id := range ids {
		hints.AddQueriedBlock(id)
	}

	any, err := types.MarshalAny(hints)
	if err != nil {
		panic(err)
	}

	return any
}

func mockValuesHints(ids ...ulid.ULID) *types.Any {
	hints := &hintspb.LabelValuesResponseHints{}
	for _, id := range ids {
		hints.AddQueriedBlock(id)
	}

	any, err := types.MarshalAny(hints)
	if err != nil {
		panic(err)
	}

	return any
}

func namesFromSeries(series ...labels.Labels) []string {
	namesMap := map[string]struct{}{}
	for _, s := range series {
		for _, l := range s {
			namesMap[l.Name] = struct{}{}
		}
	}

	names := []string{}
	for name := range namesMap {
		names = append(names, name)
	}

	sort.Strings(names)
	return names
}

func valuesFromSeries(name string, series ...labels.Labels) []string {
	valuesMap := map[string]struct{}{}
	for _, s := range series {
		for _, l := range s {
			if l.Name == name {
				valuesMap[l.Value] = struct{}{}
			}
		}
	}

	values := []string{}
	for name := range valuesMap {
		values = append(values, name)
	}

	sort.Strings(values)
	return values
}<|MERGE_RESOLUTION|>--- conflicted
+++ resolved
@@ -46,18 +46,6 @@
 	)
 
 	var (
-<<<<<<< HEAD
-		block1            = ulid.MustNew(1, nil)
-		block2            = ulid.MustNew(2, nil)
-		block3            = ulid.MustNew(3, nil)
-		block4            = ulid.MustNew(4, nil)
-		metricNameLabel   = labels.Label{Name: labels.MetricName, Value: metricName}
-		series1Label      = labels.Label{Name: "series", Value: "1"}
-		series2Label      = labels.Label{Name: "series", Value: "2"}
-		noOpQueryLimiter  = limiter.NewQueryLimiter(0)
-		metricNameMatcher = labels.MustNewMatcher(labels.MatchEqual, labels.MetricName, metricName)
-		seriesMatcher2    = labels.MustNewMatcher(labels.MatchEqual, "series", "2")
-=======
 		block1           = ulid.MustNew(1, nil)
 		block2           = ulid.MustNew(2, nil)
 		block3           = ulid.MustNew(3, nil)
@@ -66,7 +54,8 @@
 		series1Label     = labels.Label{Name: "series", Value: "1"}
 		series2Label     = labels.Label{Name: "series", Value: "2"}
 		noOpQueryLimiter = limiter.NewQueryLimiter(0, 0, 0)
->>>>>>> 6836cfb3
+    metricNameMatcher = labels.MustNewMatcher(labels.MatchEqual, labels.MetricName, metricName)
+		seriesMatcher2    = labels.MustNewMatcher(labels.MatchEqual, "series", "2")
 	)
 
 	type valueResult struct {
